--- conflicted
+++ resolved
@@ -55,13 +55,7 @@
 
 -  `max_after_balance_size <algo-params/max_after_balance_size.html>`__: Specify the maximum relative size of the training data after balancing class counts (**balance_classes** must be enabled). The value can be less than 1.0 and defaults to 5.0.
 
-<<<<<<< HEAD
--  `max_hit_ratio_k <algo-params/max_hit_ratio_k.html>`__: Specify the maximum number (top K) of predictions to use for hit ratio computation. Applicable to multi-class only. To disable, enter 0 (default).
-
 -  `laplace <algo-params/laplace.html>`__: Specify the Laplace smoothing parameter. The value must be an integer >= 0. This value defaults to 0.
-=======
--  `laplace <algo-params/laplace.html>`__: Specify the Laplace smoothing parameter. The value must be an integer >= 0.
->>>>>>> cefde5a6
 
 -  `min_sdev <algo-params/min_sdev.html>`__: Specify the minimum standard deviation to use for observations without enough data. The value must be at least 1e-10.
 
