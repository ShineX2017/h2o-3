--- conflicted
+++ resolved
@@ -89,7 +89,6 @@
             }
         }
     }
-<<<<<<< HEAD
 
     @Test
     public void testIsHexPath() {
@@ -151,7 +150,6 @@
         }
     }
 
-=======
     
     @Test
     public void testDeltaLakeMetadataFilter() {
@@ -172,5 +170,4 @@
         ), result);
     }
     
->>>>>>> e1fcfbc4
 }