--- conflicted
+++ resolved
@@ -420,12 +420,6 @@
    * @param bits Initial bytes from a parse source
    * @return ParseSetup settings from looking at all files
    */
-<<<<<<< HEAD
-=======
-  public static ParseSetup guessSetup( byte[] bits, boolean singleQuotes, int checkHeader ) {
-    return guessSetup(bits, ParserType.AUTO, GUESS_SEP, GUESS_COL_CNT, singleQuotes, checkHeader, null, null, null, null);
-  }
->>>>>>> 65b32290
   public static ParseSetup guessSetup( byte[] bits, ParseSetup userSetup ) {
     return guessSetup(bits, userSetup._parse_type, userSetup._separator, GUESS_COL_CNT, userSetup._single_quotes, userSetup._check_header, null, userSetup._column_types, null, null);
   }
@@ -436,11 +430,7 @@
       case CSV:      return      CsvParser.guessSetup(bits, sep, ncols, singleQuotes, checkHeader, columnNames, columnTypes, naStrings);
       case SVMLight: return SVMLightParser.guessSetup(bits);
       case XLS:      return      XlsParser.guessSetup(bits);
-<<<<<<< HEAD
       case ARFF:     return      ARFFParser.guessSetup(bits, sep, singleQuotes, columnNames, naStrings);
-=======
-      case ARFF:     return      ARFFParser.guessSetup(bits, sep, ncols, singleQuotes, checkHeader, columnNames, columnTypes, naStrings);
->>>>>>> 65b32290
       case AUTO:
         for( ParserType pTypeGuess : guessFileTypeOrder ) {
           try {
@@ -461,20 +451,10 @@
               other._parse_type+" as one dataset","File type mismatch: "+_parse_type+", "+other._parse_type);
 
     //different separators or col counts
-<<<<<<< HEAD
     if( other._separator != _separator && other._separator != GUESS_SEP )
       return false;
     // compatible column count
     return _number_columns == other._number_columns || other._number_columns == 0 || _number_columns == 0;
-=======
-    if (_separator != other._separator && other._separator != GUESS_SEP && _separator != GUESS_SEP)
-      return false;
-
-    if (_number_columns != other._number_columns && other._number_columns > 0 && _number_columns > 0)
-      return false;
-
-    return true;
->>>>>>> 65b32290
   }
 
   public static String hex( String n ) {
