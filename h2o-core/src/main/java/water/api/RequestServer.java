--- conflicted
+++ resolved
@@ -84,31 +84,7 @@
   // (e.g., /foo/baz and /foo) you MUST register them in decreasing order of specificity.
   static {
     // Data
-
-<<<<<<< HEAD
-    addToNavbar(register("/3/CreateFrame","POST",CreateFrameHandler.class,"run"        ,"Create a synthetic H2O Frame."),"/CreateFrame", "Create Frame",  "Data");
-    addToNavbar(register("/3/SplitFrame" ,"POST",SplitFrameHandler.class,"run"         ,"Split a H2O Frame."),"/SplitFrame",  "Split Frame",   "Data");
-    addToNavbar(register("/3/Interaction","POST",InteractionHandler.class,"run"        ,"Create interactions between categorical columns."),"/Interaction", "Categorical Interactions",  "Data");
-    addToNavbar(register("/3/MissingInserter" ,"POST",MissingInserterHandler.class,"run","Insert missing values."),"/MissingInserter",  "Insert Missing Values",   "Data");
-    addToNavbar(register("/3/ImportFiles","GET",ImportFilesHandler.class,"importFiles" ,"Import raw data files into a single-column H2O Frame."), "/ImportFiles", "Import Files",  "Data");
-    addToNavbar(register("/3/ParseSetup" ,"POST",ParseSetupHandler.class,"guessSetup"  ,"Guess the parameters for parsing raw byte-oriented data into an H2O Frame."),"/ParseSetup","ParseSetup",    "Data");
-    addToNavbar(register("/3/Parse"      ,"POST",ParseHandler     .class,"parse"       ,"Parse a raw byte-oriented Frame into a useful columnar data Frame."),"/Parse"      , "Parse",         "Data"); // NOTE: prefer POST due to higher content limits
-
-    // Admin
-    addToNavbar(register("/3/Cloud",      "GET", CloudHandler.class,  "status", "Determine the status of the nodes in the H2O cloud."), "/Cloud", "Cloud", "Admin");
-    register("/3/Cloud",                  "HEAD",CloudHandler.class, "head", "Determine the status of the nodes in the H2O cloud.");
-    addToNavbar(register("/3/Jobs"       ,"GET", JobsHandler.class,   "list",   "Get a list of all the H2O Jobs (long-running actions)."), "/Jobs", "Jobs", "Admin");
-    addToNavbar(register("/3/Timeline"   ,"GET",TimelineHandler   .class,"fetch"       ,"Something something something."),"/Timeline"   , "Timeline",      "Admin");
-    addToNavbar(register("/3/Profiler"   ,"GET",ProfilerHandler   .class,"fetch"       ,"Something something something."),"/Profiler"   , "Profiler",      "Admin");
-    addToNavbar(register("/3/JStack"     ,"GET",JStackHandler     .class,"fetch"       ,"Something something something."),"/JStack"     , "Stack Dump",    "Admin");
-    addToNavbar(register("/3/NetworkTest","GET",NetworkTestHandler.class,"fetch"       ,"Something something something."),"/NetworkTest", "NetworkTest",   "Admin");
-    addToNavbar(register("/3/NetworkBench","GET",NetworkTestHandler.class,"runBench"    ,"Something something something."),"/NetworkBench","NetworkBench",  "Admin");
-    register("/3/UnlockKeys", "POST", UnlockKeysHandler.class, "unlock", "Unlock all keys in the H2O distributed K/V store, to attempt to recover from a crash.");
-    addToNavbar(register("/3/Shutdown"   ,"POST",ShutdownHandler  .class,"shutdown"    ,"Shut down the cluster")         , "/Shutdown"  , "Shutdown",      "Admin");
-=======
     // TODO: ImportFiles should be a POST!
->>>>>>> 710c7f5c
-
     register("/3/CreateFrame","POST",CreateFrameHandler.class,"run"        , null,"Create a synthetic H2O Frame.");
     register("/3/SplitFrame" ,"POST",SplitFrameHandler.class,"run"         , null,"Split a H2O Frame.");
     register("/3/Interaction","POST",InteractionHandler.class,"run"        , null,"Create interactions between categorical columns.");
