--- conflicted
+++ resolved
@@ -165,11 +165,7 @@
                 #[Loaded java.lang.Error from /usr/lib/jvm/java-7-oracle/jre/lib/rt.jar]
                 foundBadPartial = regex1.search(line)
                 foundBad = foundBadPartial and not (
-<<<<<<< HEAD
-                    ('WARNING: found non-Schema Iced field' in line) or # arno has some 'errors' field
-=======
                     ('WARNING: found non-Schema Iced field:' in line) or # arno has 'errors' as a field
->>>>>>> 9e6ed2be
                     ('ti-UDP-R ERRR: Multicast' in line) or # from Shutdown AIOOBE
                     ('Skipping field that lacks an annotation' in line) or # can have DeepLearningModel$Errors
                     ('python_test_name' in line) or
