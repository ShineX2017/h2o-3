--- conflicted
+++ resolved
@@ -1,8 +1,4 @@
-<<<<<<< HEAD
-from ..frame2 import H2OFrame
-=======
 from ..frame import H2OFrame
->>>>>>> e9a6baf2
 from ..connection import H2OConnection
 from ..two_dim_table import H2OTwoDimTable
 from .model_base import ModelBase
