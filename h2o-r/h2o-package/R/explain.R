--- conflicted
+++ resolved
@@ -561,12 +561,8 @@
 #' @param model H2OModel
 #' @param top_n Plot just top_n features
 #' @return list of variable importance, groupped variable importance, and variable importance plot
-<<<<<<< HEAD
-.plot_varimp <- function(model, newdata, top_n = 10) {
+.plot_varimp <- function(model, top_n = 10) {
   .check_for_ggplot2()
-=======
-.plot_varimp <- function(model, top_n = 10) {
->>>>>>> 1377fd1b
   # Used by tidy evaluation in ggplot2, since rlang is not required #' @importFrom rlang hack can't be used
   .data <- NULL
   with_no_h2o_progress({
