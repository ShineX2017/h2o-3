--- conflicted
+++ resolved
@@ -4,7 +4,6 @@
 # -------------------------- Random Forest Model in H2O -------------------------- #
 #' 
 #' Builds a Random Forest Model on an H2OFrame
-<<<<<<< HEAD
 #' 
 #' @param x A vector containing the names or indices of the predictor variables to use in building the model.
 #'        If x is missing,then all columns except y are used.
@@ -51,7 +50,7 @@
 #' @param stopping_rounds Early stopping based on convergence of stopping_metric. Stop if simple moving average of length k of the
 #'        stopping_metric does not improve for k:=stopping_rounds scoring events (0 to disable) Defaults to 0.
 #' @param stopping_metric Metric to use for early stopping (AUTO: logloss for classification, deviance for regression) Must be one of:
-#'        "AUTO", "deviance", "logloss", "MSE", "AUC", "lift_top_group", "r2", "misclassification",
+#'        "AUTO", "deviance", "logloss", "MSE", "RMSE", "MAE", "RMSLE", "AUC", "lift_top_group", "misclassification",
 #'        "mean_per_class_error". Defaults to AUTO.
 #' @param stopping_tolerance Relative tolerance for metric-based stopping criterion (stop if relative improvement is not at least this
 #'        much) Defaults to 0.001.
@@ -74,76 +73,6 @@
 #'        "Random", "QuantilesGlobal", "RoundRobin". Defaults to AUTO.
 #' @param categorical_encoding Encoding scheme for categorical features Must be one of: "AUTO", "Enum", "OneHotInternal", "OneHotExplicit",
 #'        "Binary", "Eigen". Defaults to AUTO.
-=======
-#'
-#' @param x A vector containing the names or indices of the predictor variables
-#'        to use in building the RF model. If x is missing,then all columns except y are used.
-#' @param y The name or index of the response variable. If the data does not
-#'        contain a header, this is the column index number starting at 1, and
-#'        increasing from left to right. (The response must be either an integer
-#'        or a categorical variable).
-#' @param training_frame An H2OFrame object containing the
-#'        variables in the model.
-#' @param model_id (Optional) The unique id assigned to the resulting model. If
-#'        none is given, an id will automatically be generated.
-#' @param validation_frame An H2OFrame object containing the variables in the model.  Default is NULL.
-#' @param checkpoint "Model checkpoint (provide the model_id) to resume training with."
-#' @param ignore_const_cols A logical value indicating whether or not to ignore all the constant columns in the training frame.
-#' @param mtries Number of variables randomly sampled as candidates at each split.
-#'        If set to -1, defaults to sqrt{p} for classification, and p/3 for regression,
-#'        where p is the number of predictors.
-#' @param col_sample_rate_change_per_level Relative change of the column sampling rate for every level (from 0.0 to 2.0).  Default is 1.
-#' @param sample_rate Row sample rate per tree (from \code{0.0} to \code{1.0}).  Default is 0.632.
-#' @param sample_rate_per_class Row sample rate per tree per class (one per class, from \code{0.0} to \code{1.0}).
-#' @param col_sample_rate_per_tree Column sample rate per tree (from \code{0.0} to \code{1.0}).  Default is 1.
-#' @param build_tree_one_node Run on one node only; no network overhead but
-#'        fewer cpus used.  Suitable for small datasets.  Default is \code{FALSE}.
-#' @param ntrees A nonnegative integer that determines the number of trees to grow.  Default is 50.
-#' @param max_depth Maximum depth to grow the tree.  Default is 5.
-#' @param min_rows Minimum number of rows to assign to teminal nodes.  Default is 10.
-#' @param nbins For numerical columns (real/int), build a histogram of (at least) this many bins, then split at the best point.  Default is 20.
-#' @param nbins_top_level For numerical columns (real/int), build a histogram of (at most) this many bins at the root
-#'        level, then decrease by factor of two per level.  Default is 1024.
-#' @param nbins_cats For categorical columns (factors), build a histogram of this many bins, then split at the best point.
-#'        Higher values can lead to more overfitting.  Default is 1024.
-#' @param binomial_double_trees For binary classification: Build 2x as many trees (one per class) - can lead to higher accuracy.  Default is \code{FALSE}.
-#' @param balance_classes logical, indicates whether or not to balance training data class
-#'        counts via over/under-sampling (for imbalanced data).  Default is \code{FALSE}.
-#' @param class_sampling_factors Desired over/under-sampling ratios per class (in lexicographic
-#'        order). If not specified, sampling factors will be automatically computed to obtain class
-#'        balance during training. Requires balance_classes.
-#' @param max_after_balance_size Maximum relative size of the training data after balancing class counts (can be less
-#'        than 1.0). Ignored if balance_classes is FALSE, which is the default behavior.  Default is 5.
-#' @param seed Seed for random numbers (affects sampling) - Note: only
-#'        reproducible when running single threaded.
-#' @param offset_column Specify the offset column.  Defaults to \code{NULL}.
-#' @param weights_column Specify the weights column.  Defaults to \code{NULL}.
-#' @param nfolds (Optional) Number of folds for cross-validation.  Default is 0 (no cross-validation).
-#' @param fold_column (Optional) Column with cross-validation fold index assignment per observation.  Defaults to NULL.
-#' @param fold_assignment Cross-validation fold assignment scheme, if fold_column is not
-#'        specified, must be "AUTO", "Random",  "Modulo", or "Stratified".  The Stratified option will 
-#'        stratify the folds based on the response variable, for classification problems.
-#' @param keep_cross_validation_predictions Whether to keep the predictions of the cross-validation models.  Default is \code{FALSE}.
-#' @param keep_cross_validation_fold_assignment Whether to keep the cross-validation fold assignment.  Default is \code{FALSE}.
-#' @param score_each_iteration Attempts to score each tree.  Default is \code{FALSE}.
-#' @param score_tree_interval Score the model after every so many trees. Default is 0 (disabled).
-#' @param stopping_rounds Early stopping based on convergence of stopping_metric.  Default is 0 (disabled).
-#'        Stop if simple moving average of length k of the stopping_metric does not improve
-#'        (by stopping_tolerance) for k=stopping_rounds scoring events.
-#'        Can only trigger after at least 2k scoring events.
-#' @param stopping_metric Metric to use for convergence checking, only for _stopping_rounds > 0
-#'        Can be one of "AUTO", "deviance", "logloss", "MSE", "RMSE", "MAE", "RMSLE", "AUC", "lift_top_group", "misclassification", or
-#'        "mean_per_class_error"
-#' @param stopping_tolerance Relative tolerance for metric-based stopping criterion (if relative
-#'        improvement is not at least this much, stop).  Default is 0.001.
-#' @param max_runtime_secs Maximum allowed runtime in seconds for model training. Default is 0 (disabled).
-#' @param min_split_improvement Minimum relative improvement in squared error reduction for a split to happen.  Default is 1e-5 and the value must be >=0.
-#' @param histogram_type What type of histogram to use for finding optimal split points
-#'        Can be one of "AUTO", "UniformAdaptive", "Random", "QuantilesGlobal" or "RoundRobin". Note that H2O supports
-#'        extremely randomized trees with the "Random" option.
-#' @param categorical_encoding Encoding scheme for categorical features
-#'        Can be one of "AUTO", "Enum", "OneHotInternal", "OneHotExplicit", "Binary", "Eigen". Default is "AUTO", which is "Enum".
->>>>>>> 2e43c18b
 #' @return Creates a \linkS4class{H2OModel} object of the right type.
 #' @seealso \code{\link{predict.H2OModel}} for prediction
 #' @export
@@ -172,7 +101,7 @@
                              nbins_cats = 1024,
                              r2_stopping = 1.79769313486e+308,
                              stopping_rounds = 0,
-                             stopping_metric = c("AUTO", "deviance", "logloss", "MSE", "AUC", "lift_top_group", "r2", "misclassification", "mean_per_class_error"),
+                             stopping_metric = c("AUTO", "deviance", "logloss", "MSE", "RMSE", "MAE", "RMSLE", "AUC", "lift_top_group", "misclassification", "mean_per_class_error"),
                              stopping_tolerance = 0.001,
                              max_runtime_secs = 0.0,
                              seed = -1,
