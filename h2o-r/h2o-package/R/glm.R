#' H2O Generalized Linear Models
#'
#' Fit a generalized linear model, specified by a response variable, a set of predictors, and a description of the error distribution.
#'
#' @param x A vector containing the names or indices of the predictor variables to use in building the GLM model.
#' @param y A character string or index that represent the response variable in the model.
#' @param training_frame An \code{\linkS4class{H2OFrame}} object containing the variables in the model.
#' @param ...
<<<<<<< HEAD
#' @param destination_key
#' @param validation_frame
#' @param max_iterations
#' @param beta_epsilon
#' @param score_each_iteration
#' @param balance_classes
#' @param class_sampling_factors
#' @param max_after_balance_size
#' @param solver
#' @param standardize
#' @param family
#' @param link
#' @param tweedie_variance_power
#' @param tweedie_link_power
#' @param alpha
#' @param lambda
#' @param prior
#' @param lambda_search
#' @param nlambdas
#' @param lambda_min_ratio
#' @param higher_accuracy
#' @param use_all_factor_levels
#' @param beta_constraints
=======
#' @param destination_key (Optional) An unique hex key assigned to the resulting model. If none is given, a key will automatically be generated.
#' @param validation_frame An \code{\linkS4class{H2OFrame}} object containing the variables in the model.
#' @param max_iter A non-negative integer specifying the maximum number of iterations.
#' @param beta_eps A non-negative number specifying the magnitude of the maximum difference between the coefficient estimates from successive iterations.
#'        Defines the convergence criterion for \code{h2o.glm}.
#' @param solver A character string specifying the solver used: ADMM (supports more features), L_BFGS (scales better for datasets with many columns)
#' @param standardize A logical value indicating whether the numeric predictors should be standardized to have a mean of 0 and a variance of 1 prior to
#'        training the models.
#' @param family A character string specifying the distribution of the model:  gaussian, binomial, poisson, gamma, tweedie.
#' @param link A character string specifying the link function. The default is the canonical link for the \code{family}. The supported links for each of 
#'        the \code{family} specifications are:
#'        \code{"gaussian"}: \code{"identity"}, \code{"log"}, \code{"inverse"}\cr
#'        \code{"binomial"}: \code{"logit"}, \code{"log"}\cr
#'        \code{"poisson"}: \code{"log"}, \code{"identity"}\cr
#'        \code{"gamma"}: \code{"inverse"}, \code{"log"}, \code{"identity"}\cr
#'        \code{"tweedie"}: \code{"tweedie"}\cr
#' @param tweedie_variance_power A numeric specifying the power for the variance function when \code{family = "tweedie"}.
#' @param tweedie_link_power A numeric specifying the power for the link function when \code{family = "tweedie"}.
#' @param alpha A numeric in [0, 1] specifying the elastic-net mixing parameter.
#'                The elastic-net penalty is defined to be:
#'                \deqn{P(\alpha,\beta) = (1-\alpha)/2||\beta||_2^2 + \alpha||\beta||_1 = \sum_j [(1-\alpha)/2 \beta_j^2 + \alpha|\beta_j|]},
#'                making \code{alpha = 1} the lasso penalty and \code{alpha = 0} the ridge penalty.
#' @param lambda A non-negative shrinkage parameter for the elastic-net, which multiplies \eqn{P(\alpha,\beta)} in the objective function.
#'               When \code{lambda = 0}, no elastic-net penalty is applied and ordinary generalized linear models are fit.
#' @param prior1 (Optional) A numeric specifying the prior probability of class 1 in the response when \code{family = "binomial"}. 
#'               The default prior is the observational frequency of class 1.
#' @param lambda_search A logical value indicating whether to conduct a search over the space of lambda values starting from the lambda max, given
#'                      \code{lambda} is interpreted as lambda min.
#' @param nlambdas The number of lambda values to use when \code{lambda_search = TRUE}.
#' @param lambda_min_ratio Smallest value for lambda as a fraction of lambda.max. By default if the number of observations is greater than the 
#'                         the number of variables then \code{lambda_min_ratio} = 0.0001; if the number of observations is less than the number
#'                         of variables then \code{lambda_min_ratio} = 0.01.
#' @param use_all_factor_levels A logical value indicating whether dummy variables should be used for all factor levels of the categorical predictors.
#'                              When \code{TRUE}, results in an over parameterized models.
#' @param n_folds (Currently Unimplemented)
>>>>>>> eba913ab
#' @export
h2o.glm <- function(x, y, training_frame, destination_key, validation_frame,
                    max_iterations = 50,
                    beta_epsilon = 0,
                    score_each_iteration = FALSE,
                    do_classification = FALSE,
                    balance_classes = FALSE,
                    class_sampling_factors,
                    max_after_balance_size = 5.0,
                    solver = c("ADMM", "L_BFGS"),
                    standardize = TRUE,
                    family = c("gaussian", "binomial", "poisson", "gamma", "tweedie"),
                    link = c("family_default", "identity", "logit", "log", "inverse", "tweedie"),
                    tweedie_variance_power = NaN,
                    tweedie_link_power = NaN,
                    alpha = 0.5,
                    prior = 0.0,
                    lambda = 1e-05,
                    lambda_search = FALSE,
                    nlambdas = -1,
<<<<<<< HEAD
                    lambda_min_ratio = 1.0,
                    higher_accuracy = FALSE,
=======
                    lambda_min_ratio = -1.0,
>>>>>>> eba913ab
                    use_all_factor_levels = FALSE,
                    nfolds = 0,
                    beta_constraints = NULL,
                    ...
                    )
{
  if (!is.null(beta_constraints)) {
      if (!inherits(beta_constraints, "data.frame") && !inherits(beta_constraints, "H2OFrame"))
        stop(paste("`beta_constraints` must be an H2OParsedData or R data.frame. Got: ", class(beta_constraints)))
      if (inherits(beta_constraints, "data.frame")) {
        beta_constraints <- as.h2o(training_frame@conn, beta_constraints)
      }
  }
  #Handle ellipses
  if (length(list(...)) > 0)
    dots <- .model.ellipses( list(...))

  if (!inherits(training_frame, "H2OFrame"))
   tryCatch(training_frame <- h2o.getFrame(training_frame),
            error = function(err) {
              stop("argument \"training_frame\" must be a valid H2OFrame or key")
            })

  # Parameter list to send to model builder
  parms <- list()
  parms$training_frame <- training_frame
  args <- .verify_dataxy(training_frame, x, y)
  parms$ignored_columns <- args$x_ignore
  parms$response_column <- args$y
  if(!missing(max_iterations))
    parms$max_iterations <- max_iterations
  if(!missing(beta_epsilon))
    parms$beta_epsilon <- beta_epsilon
  if(!missing(score_each_iteration))
    parms$score_each_iteration <- score_each_iteration
  if(!missing(do_classification))
    parms$do_classification <- do_classification
  if(!missing(balance_classes))
    parms$balance_classes <- balance_classes
  if(!missing(class_sampling_factors))
    parms$class_sampling_factors <- class_sampling_factors
  if(!missing(max_after_balance_size))
    parms$max_after_balance_size <- max_after_balance_size
  if(!missing(solver))
    parms$solver <- solver
  if(!missing(standardize))
    parms$standardize <- standardize
  if(!missing(family))
    parms$family <- family
  if(!missing(link))
    parms$link <- link
  if(!missing(tweedie_variance_power))
    parms$tweedie_variance_power <- tweedie_variance_power
  if(!missing(tweedie_link_power))
    parms$tweedie_link_power <- tweedie_link_power
  if(!missing(alpha))
    parms$alpha <- alpha
  if(!missing(prior))
    parms$prior <- prior
  if(!missing(lambda))
    parms$lambda <- lambda
  if(!missing(lambda_search))
    parms$lambda_search <- lambda_search
  if(!missing(nlambdas))
    parms$nlambdas <- nlambdas
  if(!missing(lambda_min_ratio))
    parms$lambda_min_ratio <- lambda_min_ratio
  if(!missing(higher_accuracy))
    parms$higher_accuracy <- higher_accuracy
  if(!missing(use_all_factor_levels))
    parms$use_all_factor_levels <- use_all_factor_levels
  # For now, accept nfolds in the R interface if it is 0 or 1, since those values really mean do nothing.
  # For any other value, error out.
  # Expunge nfolds from the message sent to H2O, since H2O doesn't understand it.
  if (nfolds > 1) stop("nfolds >1 not supported")
  # if(!missing(nfolds))
  #   parms$nfolds <- nfolds
  if(!missing(beta_constraints))
    parms$beta_constraints <- beta_constraints

  m <- .h2o.createModel(training_frame@conn, 'glm', parms)
  m@model$coefficients <- m@model$coefficients_table[,2]
  names(m@model$coefficients) <- m@model$coefficients_table[,1]
  m
}

h2o.makeGLMModel <- function(model,beta) {
   cat("beta =",beta,",",paste("[",paste(as.vector(beta),collapse=","),"]"))
   res = .h2o.__remoteSend(model@conn, method="POST", .h2o.__GLMMakeModel, model=model@key, names = paste("[",paste(paste("\"",names(beta),"\"",sep=""), collapse=","),"]",sep=""), beta = paste("[",paste(as.vector(beta),collapse=","),"]",sep=""))
   m <- h2o.getModel(key=res$key$name)
   m@model$coefficients <- m@model$coefficients_table[,2]
   names(m@model$coefficients) <- m@model$coefficients_table[,1]
   m
}

#' @export
h2o.startGLMJob <- function(x, y, training_frame, destination_key, validation_frame, ...,
                    #AUTOGENERATED Params
                    max_iterations = 50,
                    beta_epsilon = 0,
                    balance_classes = FALSE,
                    class_sampling_factors,
                    max_after_balance_size = 5.0,
                    solver = c("ADMM", "L_BFGS"),
                    standardize = TRUE,
                    family = c("gaussian", "binomial", "poisson", "gamma", "tweedie"),
                    link = c("family_default", "identity", "logit", "log", "inverse", "tweedie"),
                    tweedie_variance_power = NaN,
                    tweedie_link_power = NaN,
                    alpha = 0.5,
                    prior = 0.0,
                    lambda = 1e-05,
                    lambda_search = FALSE,
                    nlambdas = -1,
                    lambda_min_ratio = 1.0,
                    use_all_factor_levels = FALSE,
                    beta_constraints = NULL
                    )
{
  if (!is.null(beta_constraints)) {
      if (!inherits(beta_constraints, "data.frame") && !inherits(beta_constraints, "H2OFrame"))
        stop(paste("`beta_constraints` must be an H2OParsedData or R data.frame. Got: ", class(beta_constraints)))
      if (inherits(beta_constraints, "data.frame")) {
        beta_constraints <- as.h2o(training_frame@conn, beta_constraints)
      }
  }

  if (!inherits(training_frame, "H2OFrame"))
      tryCatch(training_frame <- h2o.getFrame(training_frame),
               error = function(err) {
                 stop("argument \"training_frame\" must be a valid H2OFrame or key")
              })
#required map for params with different names, assuming it will change in the RESTAPI end
    .glm.map <- c("x" = "ignored_columns",
                  "y" = "response_column",
                  "key" = "destination_key")

    parms <- as.list(match.call(expand.dots = FALSE)[-1L])
    parms$... <- NULL

    args <- .verify_dataxy(training_frame, x, y)
    parms$x <- args$x_ignore
    parms$y <- args$y
    parms$training_frame  = training_frame
    parms$beta_constraints = beta_constraints
    names(parms) <- lapply(names(parms), function(i) { if (i %in% names(.glm.map)) i <- .glm.map[[i]]; i })
    .h2o.startModelJob(training_frame@conn, 'glm', parms)
}

#' @export
h2o.getGLMModel <- function(keys) {
  job_key  <- keys[[1]]
  dest_key <- keys[[1]]
  .h2o.__waitOnJob(conn, job_key)
  model <- h2o.getModel(dest_key, conn)
  if (delete_train)
    h2o.rm(temp_train_key)
  if (!is.null(params$validation_frame))
    if (delete_valid)
      h2o.rm(temp_valid_key)
  model
}<|MERGE_RESOLUTION|>--- conflicted
+++ resolved
@@ -6,31 +6,6 @@
 #' @param y A character string or index that represent the response variable in the model.
 #' @param training_frame An \code{\linkS4class{H2OFrame}} object containing the variables in the model.
 #' @param ...
-<<<<<<< HEAD
-#' @param destination_key
-#' @param validation_frame
-#' @param max_iterations
-#' @param beta_epsilon
-#' @param score_each_iteration
-#' @param balance_classes
-#' @param class_sampling_factors
-#' @param max_after_balance_size
-#' @param solver
-#' @param standardize
-#' @param family
-#' @param link
-#' @param tweedie_variance_power
-#' @param tweedie_link_power
-#' @param alpha
-#' @param lambda
-#' @param prior
-#' @param lambda_search
-#' @param nlambdas
-#' @param lambda_min_ratio
-#' @param higher_accuracy
-#' @param use_all_factor_levels
-#' @param beta_constraints
-=======
 #' @param destination_key (Optional) An unique hex key assigned to the resulting model. If none is given, a key will automatically be generated.
 #' @param validation_frame An \code{\linkS4class{H2OFrame}} object containing the variables in the model.
 #' @param max_iter A non-negative integer specifying the maximum number of iterations.
@@ -66,13 +41,10 @@
 #' @param use_all_factor_levels A logical value indicating whether dummy variables should be used for all factor levels of the categorical predictors.
 #'                              When \code{TRUE}, results in an over parameterized models.
 #' @param n_folds (Currently Unimplemented)
->>>>>>> eba913ab
 #' @export
 h2o.glm <- function(x, y, training_frame, destination_key, validation_frame,
                     max_iterations = 50,
                     beta_epsilon = 0,
-                    score_each_iteration = FALSE,
-                    do_classification = FALSE,
                     balance_classes = FALSE,
                     class_sampling_factors,
                     max_after_balance_size = 5.0,
@@ -87,12 +59,7 @@
                     lambda = 1e-05,
                     lambda_search = FALSE,
                     nlambdas = -1,
-<<<<<<< HEAD
-                    lambda_min_ratio = 1.0,
-                    higher_accuracy = FALSE,
-=======
                     lambda_min_ratio = -1.0,
->>>>>>> eba913ab
                     use_all_factor_levels = FALSE,
                     nfolds = 0,
                     beta_constraints = NULL,
@@ -126,12 +93,6 @@
     parms$max_iterations <- max_iterations
   if(!missing(beta_epsilon))
     parms$beta_epsilon <- beta_epsilon
-  if(!missing(score_each_iteration))
-    parms$score_each_iteration <- score_each_iteration
-  if(!missing(do_classification))
-    parms$do_classification <- do_classification
-  if(!missing(balance_classes))
-    parms$balance_classes <- balance_classes
   if(!missing(class_sampling_factors))
     parms$class_sampling_factors <- class_sampling_factors
   if(!missing(max_after_balance_size))
@@ -209,7 +170,9 @@
                     nlambdas = -1,
                     lambda_min_ratio = 1.0,
                     use_all_factor_levels = FALSE,
-                    beta_constraints = NULL
+                    nfolds = 0,
+                    beta_constraints = NULL,
+                    ...
                     )
 {
   if (!is.null(beta_constraints)) {
