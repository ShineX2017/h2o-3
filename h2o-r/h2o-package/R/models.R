#'
#' H2O Model Related Functions
#'
#' @importFrom graphics strwidth par legend polygon
#' @importFrom grDevices dev.copy dev.off png

NULL

#-----------------------------------------------------------------------------------------------------------------------
#   Helper Functions
#-----------------------------------------------------------------------------------------------------------------------

#'
#' Used to verify data, x, y and turn into the appropriate things
#'
#' @param data H2OFrame
#' @param x features
#' @param y response
#' @param autoencoder autoencoder flag
.verify_dataxy <- function(data, x, y, autoencoder = FALSE) {
  if(!is.character(x) && !is.numeric(x))
    stop('`x` must be column names or indices')
  if( !autoencoder )
    if(!is.character(y) && !is.numeric(y))
      stop('`y` must be a column name or index')

  cc <- colnames(chk.H2OFrame(data))

  if(is.character(x)) {
    if(!all(x %in% cc))
      stop("Invalid column names: ", paste(x[!(x %in% cc)], collapse=','))
    x_i <- match(x, cc)
  } else {
    if(any( x < 1L | x > attr(x,'ncol')))
      stop('out of range explanatory variable ', paste(x[x < 1L | x > length(cc)], collapse=','))
    x_i <- x
    x <- cc[x_i]
  }

  x_ignore <- c()
  if( !autoencoder ) {
    if(is.character(y)){
      if(!(y %in% cc))
        stop(y, ' is not a column name')
      y_i <- which(y == cc)
    } else {
      if(y < 1L || y > length(cc))
        stop('response variable index ', y, ' is out of range')
      y_i <- y
      y <- cc[y]
    }

    if(!autoencoder && (y %in% x)) {
      warning('removing response variable from the explanatory variables')
      x <- setdiff(x,y)
    }
    x_ignore <- setdiff(setdiff(cc, x), y)
    if( length(x_ignore) == 0L ) x_ignore <- ''
    return(list(x=x, y=y, x_i=x_i, x_ignore=x_ignore, y_i=y_i))
  } else {
    x_ignore <- setdiff(cc, x)
    if( !missing(y) ) stop("`y` should not be specified for autoencoder=TRUE, remove `y` input")
    return(list(x=x,x_i=x_i,x_ignore=x_ignore))
  }
}

.verify_datacols <- function(data, cols) {
  if(!is.character(cols) && !is.numeric(cols))
    stop('`cols` must be column names or indices')

  cc <- colnames(chk.H2OFrame(data))
  if(length(cols) == 1L && cols == '')
    cols <- cc
  if(is.character(cols)) {
    if(!all(cols %in% cc))
      stop("Invalid column names: ", paste(cols[which(!cols %in% cc)], collapse=", "))
    cols_ind <- match(cols, cc)
  } else {
    if(any(cols < 1L | cols > length(cc)))
      stop('out of range explanatory variable ', paste(cols[cols < 1L | cols > length(cc)], collapse=','))
    cols_ind <- cols
    cols <- cc[cols_ind]
  }

  cols_ignore <- setdiff(cc, cols)
  if( length(cols_ignore) == 0L )
    cols_ignore <- ''
  list(cols=cols, cols_ind=cols_ind, cols_ignore=cols_ignore)
}

.build_cm <- function(cm, actual_names = NULL, predict_names = actual_names, transpose = TRUE) {
  categories <- length(cm)
  cf_matrix <- matrix(unlist(cm), nrow=categories)
  if(transpose)
    cf_matrix <- t(cf_matrix)

  cf_total <- apply(cf_matrix, 2L, sum)
  cf_error <- c(1 - diag(cf_matrix)/apply(cf_matrix,1L,sum), 1 - sum(diag(cf_matrix))/sum(cf_matrix))
  cf_matrix <- rbind(cf_matrix, cf_total)
  cf_matrix <- cbind(cf_matrix, round(cf_error, 3L))

  if(!is.null(actual_names))
    dimnames(cf_matrix) = list(Actual = c(actual_names, "Totals"), Predicted = c(predict_names, "Error"))
  cf_matrix
}


.h2o.modelJob <- function( algo, params, h2oRestApiVersion=.h2o.__REST_API_VERSION, verbose=FALSE) {
  if( !is.null(params$validation_frame) )
    .eval.frame(params$training_frame)
  if( !is.null(params$validation_frame) )
    .eval.frame(params$validation_frame)
  if (length(grep("stopping_metric", attributes(params)))>0) {
    if (params$stopping_metric=="r2")
      stop("r2 cannot be used as an early stopping_metric yet.  Check this JIRA https://0xdata.atlassian.net/browse/PUBDEV-5381 for progress.")
  }
  job <- .h2o.startModelJob(algo, params, h2oRestApiVersion)
  h2o.getFutureModel(job, verbose = verbose)
}

.h2o.startModelJob <- function(algo, params, h2oRestApiVersion) {
  .key.validate(params$key)
  #---------- Force evaluate temporary ASTs ----------#
  ALL_PARAMS <- .h2o.__remoteSend(method = "GET", h2oRestApiVersion = h2oRestApiVersion, .h2o.__MODEL_BUILDERS(algo))$model_builders[[algo]]$parameters

  # R treats integer as not numeric: FIXME move into checkAndUnifyModelParameters
  params <- lapply(params, function(x) { if(is.integer(x)) x <- as.numeric(x); x })
  #---------- Check user parameter types ----------#
  param_values <- .h2o.checkAndUnifyModelParameters(algo = algo, allParams = ALL_PARAMS, params = params)
  #---------- Validate parameters ----------#
  #.h2o.validateModelParameters(algo, param_values, h2oRestApiVersion)
  #---------- Build! ----------#
  res <- .h2o.__remoteSend(method = "POST", .h2o.__MODEL_BUILDERS(algo), .params = param_values, h2oRestApiVersion = h2oRestApiVersion)
  if(length(res$messages) != 0L){
    warn <- lapply(res$messages, function(y) {
      if(class(y) == "list" && y$message_type == "WARN" )
        paste0(y$message, ".\n")
      else ""
    })
    if(any(nzchar(warn))) warning(warn)
  }
  job_key  <- res$job$key$name
  dest_key <- res$job$dest$name
  new("H2OModelFuture",job_key=job_key, model_id=dest_key)
}

#
# Validate given parameters against algorithm parameters validation
# REST end-point. Stop execution in case of validation error.
#
.h2o.validateModelParameters <- function(algo, params, h2oRestApiVersion = .h2o.__REST_API_VERSION) {
  validation <- .h2o.__remoteSend(method = "POST", paste0(.h2o.__MODEL_BUILDERS(algo), "/parameters"), .params = params, h2oRestApiVersion = h2oRestApiVersion)
  if(length(validation$messages) != 0L) {
    error <- lapply(validation$messages, function(x) {
      if( x$message_type == "ERRR" )
        paste0(x$message, ".\n")
      else ""
    })
    if(any(nzchar(error))) stop(error)
    warn <- lapply(validation$messages, function(i) {
      if( i$message_type == "WARN" )
        paste0(i$message, ".\n")
      else ""
    })
    if(any(nzchar(warn))) warning(warn)
  }
}

.h2o.createModel <- function(algo, params, h2oRestApiVersion = .h2o.__REST_API_VERSION) {
  h2o.getFutureModel(.h2o.startModelJob(algo, params, h2oRestApiVersion))
}

#' Get future model
#'
#' @rdname h2o.getFutureModel
#' @param object H2OModel
#' @param verbose Print model progress to console. Default is FALSE
#' @export
h2o.getFutureModel <- function(object,verbose=FALSE) {
  .h2o.__waitOnJob(object@job_key,verboseModelScoringHistory=verbose)
  h2o.getModel(object@model_id)
}

.h2o.prepareModelParameters <- function(algo, params, is_supervised) {
  if (!is.null(params$training_frame))
    params$training_frame <- chk.H2OFrame(params$training_frame)
  if (!is.null(params$validation_frame))
    params$validation_frame <- chk.H2OFrame(params$validation_frame)

  # Check if specified model request is for supervised algo
  isSupervised <- if (!is.null(is_supervised)) is_supervised else .isSupervised(algo, params)

  if (isSupervised) {
    if (!is.null(params$x)) { x <- params$x; params$x <- NULL }
    if (!is.null(params$y)) { y <- params$y; params$y <- NULL }
    args <- .verify_dataxy(params$training_frame, x, y)
    if( !is.null(params$offset_column) && !is.null(params$offset_column))  args$x_ignore <- args$x_ignore[!( params$offset_column == args$x_ignore )]
    if( !is.null(params$weights_column) && !is.null(params$weights_column)) args$x_ignore <- args$x_ignore[!( params$weights_column == args$x_ignore )]
    if( !is.null(params$fold_column) && !is.null(params$fold_column)) args$x_ignore <- args$x_ignore[!( params$fold_column == args$x_ignore )]
    params$ignored_columns <- args$x_ignore
    params$response_column <- args$y
  } else {
    if (!is.null(params$x)) {
      x <- params$x
      params$x <- NULL
      args <- .verify_datacols(params$training_frame, x)
      params$ignored_columns <- args$cols_ignore
    }
  }
  # Note: Magic copied from start .h2o.startModelJob
  params <- lapply(params, function(x) { if(is.integer(x)) x <- as.numeric(x); x })
  params
}

.h2o.getModelParameters <- function(algo, h2oRestApiVersion = .h2o.__REST_API_VERSION) {
  .h2o.__remoteSend(method = "GET", .h2o.__MODEL_BUILDERS(algo), h2oRestApiVersion = h2oRestApiVersion)$model_builders[[algo]]$parameters
}

.h2o.checkAndUnifyModelParameters <- function(algo, allParams, params, hyper_params = list()) {
  # First verify all parameters
  error <- lapply(allParams, function(i) {
    e <- ""
    name <- i$name
    if (i$required && !((name %in% names(params)) || (name %in% names(hyper_params)))) {
      e <- paste0("argument \"", name, "\" is missing, with no default\n")
    } else if (name %in% names(params)) {
      e <- .h2o.checkParam(i, params[[name]])
      if (!nzchar(e)) {
        params[[name]] <<- .h2o.transformParam(i, params[[name]])
      }
    }
    e
  })

  if(any(nzchar(error)))
    stop(error)

  #---------- Create parameter list to pass ----------#
  param_values <- lapply(params, function(i) {
    if(is.H2OFrame(i))  h2o.getId(i)
    else             i
  })

  param_values
}

# Check definition of given parameters in given list of parameters
# Returns error message or empty string
# Note: this function has no side-effects!
.h2o.checkParam <- function(paramDef, paramValue) {
  e <- ""
  # Fetch mapping for given Java to R types
  mapping <- .type.map[paramDef$type,]
  type    <- mapping[1L, 1L]
  scalar  <- mapping[1L, 2L]
  name    <- paramDef$name
  if (is.na(type))
    stop("Cannot find type ", paramDef$type, " in .type.map")
  if (scalar) { # scalar == TRUE
    if (type == "H2OModel")
        type <-  "character"
    if (!inherits(paramValue, type)) {
      e <- paste0("\"", name , "\" must be of type ", type, ", but got ", class(paramValue), ".\n")
    } else if ((length(paramDef$values) > 1L) && !(paramValue %in% paramDef$values)) {
      e <- paste0("\"", name,"\" must be in")
      for (fact in paramDef$values)
        e <- paste0(e, " \"", fact, "\",")
      e <- paste(e, "but got", paramValue)
    }
  } else {      # scalar == FALSE
    if (!inherits(paramValue, type))
      e <- paste0("vector of ", name, " must be of type ", type, ", but got ", class(paramValue), ".\n")
  }
  e
}

.h2o.transformParam <- function(paramDef, paramValue, collapseArrays = TRUE) {
  # Fetch mapping for given Java to R types
  mapping <- .type.map[paramDef$type,]
  type    <- mapping[1L, 1L]
  scalar  <- mapping[1L, 2L]
  name    <- paramDef$name
  if (scalar) { # scalar == TRUE
    if (inherits(paramValue, 'numeric') && paramValue ==  Inf) {
      paramValue <- "Infinity"
    } else if (inherits(paramValue, 'numeric') && paramValue == -Inf) {
      paramValue <- "-Infinity"
    }
  } else {      # scalar == FALSE
    if (inherits(paramValue, 'numeric')) {
        k = which(paramValue == Inf | paramValue == -Inf)
        if (length(k) > 0)
          for (n in k)
            if (paramValue[n] == Inf)
              paramValue[n] <- "Infinity"
            else
              paramValue[n] <- "-Infinity"
    }
    if (collapseArrays) {
      if(any(sapply(paramValue, function(x) !is.null(x) && is.H2OFrame(x))))
         paramValue <- lapply( paramValue, function(x) {
                            if (is.null(x)) NULL
                            else if (all(is.na(x))) NA
                            else paste0('"',h2o.getId(x),'"')
                          })
      if (type == "character")
        paramValue <- .collapse.char(paramValue)
      else if (paramDef$type == "StringPair[]")
        paramValue <- .collapse(sapply(paramValue, .collapse.tuple.string))
      else if (paramDef$type == "KeyValue[]") {
        f <- function(i) { .collapse.tuple.key_value(paramValue[i]) }
        paramValue <- .collapse(sapply(seq(length(paramValue)), f))
      } else
        paramValue <- .collapse(paramValue)
    }
  }
  if( is.H2OFrame(paramValue) )
    paramValue <- h2o.getId(paramValue)
  paramValue
}

.escape.string <- function(xi) { paste0("\"", xi, "\"") }

.collapse.tuple.string <- function(x) {
  .collapse.tuple(x, .escape.string)
}

.collapse.tuple.key_value <- function(x) {
  .collapse.tuple(list(
    key = .escape.string(names(x)),
    value = x[[1]]
  ), identity)
}

.collapse.tuple <- function(x, escape) {
  names <- names(x)
  if (is.null(names))
    names <- letters[1:length(x)]
  r <- c()
  for (i in 1:length(x)) {
    s <- paste0(names[i], ": ", escape(x[i]))
    r <- c(r, s)
  }
  paste0("{", paste0(r, collapse = ","), "}")
}

# Validate a given set of hyper parameters
# against algorithm definition.
# Transform all parameters in the same way as normal algorithm
# would do.
.h2o.checkAndUnifyHyperParameters <- function(algo, allParams, hyper_params, do_hyper_params_check) {

  errors <- lapply(allParams, function(paramDef) {
      e <- ""
      name <- paramDef$name
      hyper_names <- names(hyper_params)
      # First reject all non-gridable hyper parameters
      if (!paramDef$gridable && (name %in% hyper_names)) {
        e <- paste0("argument \"", name, "\" is not gridable\n")
      } else if (name %in% hyper_names) { # Check all specified hyper parameters
        # Hyper values for `name` parameter
        hyper_vals <- hyper_params[[name]]
        # Collect all possible verification errors
        if (do_hyper_params_check) {
          he <- lapply(hyper_vals, function(hv) {
                  # Transform all integer values to numeric
                  hv <- if (is.integer(hv)) as.numeric(hv) else hv
                  .h2o.checkParam(paramDef, hv)
                })
          e <- paste(he, collapse='')
        }
        # If there is no error then transform hyper values
        if (!nzchar(e)) {
          is_scalar <- .type.map[paramDef$type,][1L, 2L]
          transf_fce <- function(hv) {
                          # R does not treat integers as numeric
                          if (is.integer(hv)) {
                            hv <- as.numeric(hv)
                          }
                          mapping <- .type.map[paramDef$type,]
                          type <- mapping[1L, 1L]
                          # Note: we apply this transformatio also for types
                          # reported by the backend as scalar because of PUBDEV-1955
                          if (is.list(hv)) {
                            hv <- as.vector(hv, mode=type)
                          }
                          # Force evaluation of frames and fetch frame_id as
                          # a side effect
                          if (is.H2OFrame(hv) )
                            hv <- h2o.getId(hv)
                          .h2o.transformParam(paramDef, hv, collapseArrays = FALSE)
                        }
          transf_hyper_vals <- if (is_scalar) sapply(hyper_vals,transf_fce) else lapply(hyper_vals, transf_fce)
          hyper_params[[name]] <<- transf_hyper_vals
        }
      }
      e
  })

  if(any(nzchar(errors)))
    stop(errors)

  hyper_params
}

#' Predict on an H2O Model
#'
#' Obtains predictions from various fitted H2O model objects.
#'
#' This method dispatches on the type of H2O model to select the correct
#' prediction/scoring algorithm.
#' The order of the rows in the results is the same as the order in which the
#' data was loaded, even if some rows fail (for example, due to missing
#' values or unseen factor levels).
#'
#' @param object a fitted \linkS4class{H2OModel} object for which prediction is
#'        desired
#' @param newdata An H2OFrame object in which to look for
#'        variables with which to predict.
#' @param ... additional arguments to pass on.
#' @return Returns an H2OFrame object with probabilites and
#'         default predictions.
#' @seealso \code{\link{h2o.deeplearning}}, \code{\link{h2o.gbm}},
#'          \code{\link{h2o.glm}}, \code{\link{h2o.randomForest}} for model
#'          generation in h2o.
#' @export
predict.H2OModel <- function(object, newdata, ...) {
  if (missing(newdata)) {
    stop("predictions with a missing `newdata` argument is not implemented yet")
  }

  # Send keys to create predictions
  url <- paste0('Predictions/models/', object@model_id, '/frames/',  h2o.getId(newdata))
  res <- .h2o.__remoteSend(url, method = "POST", h2oRestApiVersion = 4)
  job_key <- res$key$name
  dest_key <- res$dest$name
  .h2o.__waitOnJob(job_key)
  h2o.getFrame(dest_key)
}

#' @rdname predict.H2OModel
#' @export
h2o.predict <- function(object, newdata, ...){
  if(class(object) == "H2OAutoML"){
    return(predict.H2OAutoML(object, newdata, ...))
  }else{
    return(predict.H2OModel(object, newdata, ...))
  }
}
#' Predict the Leaf Node Assignment on an H2O Model
#'
#' Obtains leaf node assignment from fitted H2O model objects.
#'
#' For every row in the test set, return the leaf placements of the row in all the trees in the model.
#' Placements can be represented either by paths to the leaf nodes from the tree root or by H2O's internal identifiers.
#' The order of the rows in the results is the same as the order in which the
#' data was loaded
#'
#' @param object a fitted \linkS4class{H2OModel} object for which prediction is
#'        desired
#' @param newdata An H2OFrame object in which to look for
#'        variables with which to predict.
#' @param type choice of either "Path" when tree paths are to be returned (default); or "Node_ID" when the output
#         should be the leaf node IDs.
#' @param ... additional arguments to pass on.
#' @return Returns an H2OFrame object with categorical leaf assignment identifiers for
#'         each tree in the model.
#' @seealso \code{\link{h2o.gbm}} and  \code{\link{h2o.randomForest}} for model
#'          generation in h2o.
#' @examples
#' \donttest{
#' library(h2o)
#' h2o.init()
#' prostate_path <- system.file("extdata", "prostate.csv", package = "h2o")
#' prostate <- h2o.uploadFile(path = prostate_path)
#' prostate$CAPSULE <- as.factor(prostate$CAPSULE)
#' prostate_gbm <- h2o.gbm(3:9, "CAPSULE", prostate)
#' h2o.predict(prostate_gbm, prostate)
#' h2o.predict_leaf_node_assignment(prostate_gbm, prostate)
#' }
#' @export
predict_leaf_node_assignment.H2OModel <- function(object, newdata, type = c("Path", "Node_ID"), ...) {
  if (missing(newdata)) {
    stop("predictions with a missing `newdata` argument is not implemented yet")
  }
  params <- list(leaf_node_assignment = TRUE)
  if (!missing(type)) {
    if (!(type %in% c("Path", "Node_ID"))) {
      stop("type must be one of: Path, Node_ID")
    }
    params$leaf_node_assignment_type <- type
  }

  url <- paste0('Predictions/models/', object@model_id, '/frames/',  h2o.getId(newdata))
  res <- .h2o.__remoteSend(url, method = "POST", .params = params)
  res <- res$predictions_frame
  h2o.getFrame(res$name)
}

#' @rdname predict_leaf_node_assignment.H2OModel
#' @export
h2o.predict_leaf_node_assignment <- predict_leaf_node_assignment.H2OModel

h2o.crossValidate <- function(model, nfolds, model.type = c("gbm", "glm", "deeplearning"), params, strategy = c("mod1", "random")) {
  output <- data.frame()

  if( nfolds < 2 ) stop("`nfolds` must be greater than or equal to 2")
  if( missing(model) & missing(model.type) ) stop("must declare `model` or `model.type`")
  else if( missing(model) )
  {
    if(model.type == "gbm") model.type = "h2o.gbm"
    else if(model.type == "glm") model.type = "h2o.glm"
    else if(model.type == "deeplearning") model.type = "h2o.deeplearning"

    model <- do.call(model.type, c(params))
  }
  output[1, "fold_num"] <- -1
  output[1, "model_key"] <- model@model_id
  # output[1, "model"] <- model@model$mse_valid

  data <- params$training_frame
  data <- eval(data)
  data.len <- nrow(data)

  # nfold_vec <- h2o.sample(fr, 1:nfolds)
  nfold_vec <- sample(rep(1:nfolds, length.out = data.len), data.len)

  fnum_id <- as.h2o(nfold_vec)
  fnum_id <- h2o.cbind(fnum_id, data)

  xval <- lapply(1:nfolds, function(i) {
      params$training_frame   <- data[fnum_id[,1] != i, ]
      params$validation_frame <- data[fnum_id[,1] == i, ]
      fold <- do.call(model.type, c(params))
      output[(i+1), "fold_num"] <<- i - 1
      output[(i+1), "model_key"] <<- fold@model_id
      # output[(i+1), "cv_err"] <<- mean(as.vector(fold@model$mse_valid))
      fold
    })

  model
}

#' Predict class probabilities at each stage of an H2O Model
#'
#' The output structure is analogous to the output of \link{h2o.predict_leaf_node_assignment}. For each tree t and
#' class c there will be a column Tt.Cc (eg. T3.C1 for tree 3 and class 1). The value will be the corresponding
#' predicted probability of this class by combining the raw contributions of trees T1.Cc,..,TtCc. Binomial models build
#' the trees just for the first class and values in columns Tx.C1 thus correspond to the the probability p0.
#'
#' @param object a fitted \linkS4class{H2OModel} object for which prediction is
#'        desired
#' @param newdata An H2OFrame object in which to look for
#'        variables with which to predict.
#' @param ... additional arguments to pass on.
#' @return Returns an H2OFrame object with predicted probability for each tree in the model.
#' @seealso \code{\link{h2o.gbm}} and  \code{\link{h2o.randomForest}} for model
#'          generation in h2o.
#' @examples
#' \donttest{
#' library(h2o)
#' h2o.init()
#' prostate_path <- system.file("extdata", "prostate.csv", package = "h2o")
#' prostate <- h2o.uploadFile(path = prostate_path)
#' prostate$CAPSULE <- as.factor(prostate$CAPSULE)
#' prostate_gbm <- h2o.gbm(3:9, "CAPSULE", prostate)
#' h2o.predict(prostate_gbm, prostate)
#' h2o.staged_predict_proba(prostate_gbm, prostate)
#' }
#' @export
staged_predict_proba.H2OModel <- function(object, newdata, ...) {
  if (missing(newdata)) {
    stop("predictions with a missing `newdata` argument is not implemented yet")
  }

  url <- paste0('Predictions/models/', object@model_id, '/frames/',  h2o.getId(newdata))
  res <- .h2o.__remoteSend(url, method = "POST", predict_staged_proba=TRUE)
  res <- res$predictions_frame
  h2o.getFrame(res$name)
}

#' @rdname staged_predict_proba.H2OModel
#' @export
h2o.staged_predict_proba <- staged_predict_proba.H2OModel

#' Model Performance Metrics in H2O
#'
#' Given a trained h2o model, compute its performance on the given
#' dataset.  However, if the dataset does not contain the response/target column, no performance will be returned.
#' Instead, a warning message will be printed.
#'
#'
#' @param model An \linkS4class{H2OModel} object
#' @param newdata An H2OFrame. The model will make predictions
#'        on this dataset, and subsequently score them. The dataset should
#'        match the dataset that was used to train the model, in terms of
#'        column names, types, and dimensions. If newdata is passed in, then train, valid, and xval are ignored.
#' @param train A logical value indicating whether to return the training metrics (constructed during training).
#'
#' Note: when the trained h2o model uses balance_classes, the training metrics constructed during training will be from the balanced training dataset.
#' For more information visit: \url{https://0xdata.atlassian.net/browse/TN-9}
#' @param valid A logical value indicating whether to return the validation metrics (constructed during training).
#' @param xval A logical value indicating whether to return the cross-validation metrics (constructed during training).
#' @param data (DEPRECATED) An H2OFrame. This argument is now called `newdata`.
#' @return Returns an object of the \linkS4class{H2OModelMetrics} subclass.
#' @examples
#' \donttest{
#' library(h2o)
#' h2o.init()
<<<<<<< HEAD
#' prostate_path <- system.file("extdata", "prostate.csv", package = "h2o")
#' prostate <- h2o.uploadFile(path = prostate_path)
#' prostate$CAPSULE <- as.factor(prostate$CAPSULE)
#' prostate_gbm <- h2o.gbm(3:9, "CAPSULE", prostate)
#' h2o.performance(model = prostate_gbm, newdata=prostate)
=======
#' prosPath <- system.file("extdata", "prostate.csv", package="h2o")
#' prostate.hex <- h2o.uploadFile(path = prosPath)
#' prostate.hex$CAPSULE <- as.factor(prostate.hex$CAPSULE)
#' prostate.gbm <- h2o.gbm(3:9, "CAPSULE", prostate.hex)
#' h2o.performance(model = prostate.gbm, newdata=prostate.hex)
>>>>>>> b131edea
#'
#' ## If model uses balance_classes
#' ## the results from train = TRUE will not match the results from newdata = prostate.hex
#' prostate_gbm_balanced <- h2o.gbm(3:9, "CAPSULE", prostate, balance_classes = TRUE)
#' h2o.performance(model = prostate_gbm_balanced, newdata = prostate)
#' h2o.performance(model = prostate_gbm_balanced, train = TRUE)
#' }
#' @export
h2o.performance <- function(model, newdata=NULL, train=FALSE, valid=FALSE, xval=FALSE, data=NULL) {

  # data is now deprecated and the new arg name is newdata
  if (!is.null(data)) {
    warning("The `data` argument is DEPRECATED; use `newdata` instead as `data` will eventually be removed")
    if (is.null(newdata)) newdata <- data
    else stop("Do not use both `data` and `newdata`; just use `newdata`")
  }

  # Some parameter checking
  if(!is(model, "H2OModel")) stop("`model` must an H2OModel object")
  if(!is.null(newdata) && !is.H2OFrame(newdata)) stop("`newdata` must be an H2OFrame object")
  if(!is.logical(train) || length(train) != 1L || is.na(train)) stop("`train` must be TRUE or FALSE")
  if(!is.logical(valid) || length(valid) != 1L || is.na(valid)) stop("`valid` must be TRUE or FALSE")
  if(!is.logical(xval) || length(xval) != 1L || is.na(xval)) stop("`xval` must be TRUE or FALSE")
  if(sum(valid, xval, train) > 1) stop("only one of `train`, `valid`, and `xval` can be TRUE")

  missingNewdata <- missing(newdata) || is.null(newdata)
  if( !missingNewdata ) {
    if (!is.null(model@parameters$y)  &&  !(model@parameters$y %in% names(newdata))) {
      print("WARNING: Model metrics cannot be calculated and metric_json is empty due to the absence of the response column in your dataset.")
      return(NULL)
    }
    newdata.id <- h2o.getId(newdata)
    parms <- list()
    parms[["model"]] <- model@model_id
    parms[["frame"]] <- newdata.id
    res <- .h2o.__remoteSend(method = "POST", .h2o.__MODEL_METRICS(model@model_id,newdata.id), .params = parms)

    ####
    # FIXME need to do the client-side filtering...  PUBDEV-874:   https://0xdata.atlassian.net/browse/PUBDEV-874
    model_metrics <- Filter(function(mm) { mm$frame$name==newdata.id}, res$model_metrics)[[1]]   # filter on newdata.id, R's builtin Filter function
    #
    ####
    metrics <- model_metrics[!(names(model_metrics) %in% c("__meta", "names", "domains", "model_category"))]
    model_category <- model_metrics$model_category
    Class <- paste0("H2O", model_category, "Metrics")
    metrics$frame <- list()
    metrics$frame$name <- newdata.id
    new(Class     = Class,
        algorithm = model@algorithm,
        on_train  = missingNewdata,
        metrics   = metrics)
  }
  else if( train || (!train && !valid && !xval) ) return(model@model$training_metrics)    # no newdata, train, valid, and xval are false (all defaults), return the training metrics
  else if( valid ) {
    if( is.null(model@model$validation_metrics@metrics) ) return(NULL) # no newdata, but valid is true, return the validation metrics
    else                                                  return(model@model$validation_metrics)
  }
  else { #if xval
    if( is.null(model@model$cross_validation_metrics@metrics) ) return(NULL) # no newdata, but xval is true, return the crosss_validation metrics
    else                                                        return(model@model$cross_validation_metrics)
  }
}

#' Create Model Metrics from predicted and actual values in H2O
#'
#' Given predicted values (target for regression, class-1 probabilities or binomial
#' or per-class probabilities for multinomial), compute a model metrics object
#'
#' @param predicted An H2OFrame containing predictions
#' @param actuals An H2OFrame containing actual values
#' @param domain Vector with response factors for classification.
#' @param distribution Distribution for regression.
#' @return Returns an object of the \linkS4class{H2OModelMetrics} subclass.
#' @examples
#' \donttest{
#' library(h2o)
#' h2o.init()
#' prostate_path <- system.file("extdata", "prostate.csv", package = "h2o")
#' prostate <- h2o.uploadFile(path = prostate_path)
#' prostate$CAPSULE <- as.factor(prostate$CAPSULE)
#' prostate_gbm <- h2o.gbm(3:9, "CAPSULE", prostate)
#' pred <- h2o.predict(prostate_gbm, prostate)[,3] ## class-1 probability
#' h2o.make_metrics(pred, prostate$CAPSULE)
#' }
#' @export
h2o.make_metrics <- function(predicted, actuals, domain=NULL, distribution=NULL) {
  params <- list()
  pred <- h2o.getId(predicted)
  act <- h2o.getId(actuals)
  params[["predictions_frame"]] <- pred
  params[["actuals_frame"]] <- act
  params[["domain"]] <- domain
  params[["distribution"]] <- distribution

  if (is.null(domain) && !is.null(h2o.levels(actuals)))
    domain = h2o.levels(actuals)

  ## pythonify the domain
  if (!is.null(domain)) {
    out <- paste0('["',domain[1],'"')
    for (d in 2:length(domain)) {
      out <- paste0(out,',"',domain[d],'"')
    }
    out <- paste0(out, "]")
    params[["domain"]] <- out
  }
  url <- paste0("ModelMetrics/predictions_frame/",pred,"/actuals_frame/",act)
  res <- .h2o.__remoteSend(method = "POST", url, .params = params)
  model_metrics <- res$model_metrics
  metrics <- model_metrics[!(names(model_metrics) %in% c("__meta", "names", "domains", "model_category"))]
  name <- "H2ORegressionMetrics"
  if (!is.null(metrics$AUC)) name <- "H2OBinomialMetrics"
  else if (!is.null(distribution) && distribution == "ordinal") name <- "H2OOrdinalMetrics"
  else if (!is.null(metrics$hit_ratio_table)) name <- "H2OMultinomialMetrics"
  new(Class = name, metrics = metrics)
}

#' Retrieve the AUC
#'
#' Retrieves the AUC value from an \linkS4class{H2OBinomialMetrics}.
#' If "train", "valid", and "xval" parameters are FALSE (default), then the training AUC value is returned. If more
#' than one parameter is set to TRUE, then a named vector of AUCs are returned, where the names are "train", "valid"
#' or "xval".
#'
#' @param object An \linkS4class{H2OBinomialMetrics} object.
#' @param train Retrieve the training AUC
#' @param valid Retrieve the validation AUC
#' @param xval Retrieve the cross-validation AUC
#' @seealso \code{\link{h2o.giniCoef}} for the Gini coefficient,
#'          \code{\link{h2o.mse}} for MSE, and \code{\link{h2o.metric}} for the
#'          various threshold metrics. See \code{\link{h2o.performance}} for
#'          creating H2OModelMetrics objects.
#' @examples
#' \donttest{
#' library(h2o)
#' h2o.init()
#'
#' prostate_path <- system.file("extdata", "prostate.csv", package = "h2o")
#' prostate <- h2o.uploadFile(prostate_path)
#'
#' prostate[,2] <- as.factor(prostate[,2])
#' model <- h2o.gbm(x = 3:9, y = 2, training_frame = prostate, distribution = "bernoulli")
#' perf <- h2o.performance(model, prostate)
#' h2o.auc(perf)
#' }
#' @export
h2o.auc <- function(object, train=FALSE, valid=FALSE, xval=FALSE) {
  if( is(object, "H2OModelMetrics") ) return( object@metrics$AUC )
  if( is(object, "H2OModel") ) {
    model.parts <- .model.parts(object)
    if ( !train && !valid && !xval ) {
      metric <- model.parts$tm@metrics$AUC
      if ( !is.null(metric) ) return(metric)
    }
    v <- c()
    v_names <- c()
    if ( train ) {
      v <- c(v,model.parts$tm@metrics$AUC)
      v_names <- c(v_names,"train")
    }
    if ( valid ) {
      if( is.null(model.parts$vm) ) return(invisible(.warn.no.validation()))
      else {
        v <- c(v,model.parts$vm@metrics$AUC)
        v_names <- c(v_names,"valid")
      }
    }
    if ( xval ) {
      if( is.null(model.parts$xm) ) return(invisible(.warn.no.cross.validation()))
      else {
        v <- c(v,model.parts$xm@metrics$AUC)
        v_names <- c(v_names,"xval")
      }
    }
    if ( !is.null(v) ) {
      names(v) <- v_names
      if ( length(v)==1 ) { return( v[[1]] ) } else { return( v ) }
    }
  }
  warning(paste0("No AUC for ", class(object)))
  invisible(NULL)
}

#' Retrieve the pr_auc
#'
#' Retrieves the pr_auc value from an \linkS4class{H2OBinomialMetrics}.
#' If "train", "valid", and "xval" parameters are FALSE (default), then the training pr_auc value is returned. If more
#' than one parameter is set to TRUE, then a named vector of pr_aucs are returned, where the names are "train", "valid"
#' or "xval".
#'
#' @param object An \linkS4class{H2OBinomialMetrics} object.
#' @param train Retrieve the training pr_auc
#' @param valid Retrieve the validation pr_auc
#' @param xval Retrieve the cross-validation pr_auc
#' @seealso \code{\link{h2o.giniCoef}} for the Gini coefficient,
#'          \code{\link{h2o.mse}} for MSE, and \code{\link{h2o.metric}} for the
#'          various threshold metrics. See \code{\link{h2o.performance}} for
#'          creating H2OModelMetrics objects.
#' @examples
#' \donttest{
#' library(h2o)
#' h2o.init()
#'
#' prostate_path <- system.file("extdata", "prostate.csv", package = "h2o")
#' prostate <- h2o.uploadFile(prostate_path)
#'
#' prostate[,2] <- as.factor(prostate[,2])
#' model <- h2o.gbm(x = 3:9, y = 2, training_frame = prostate, distribution = "bernoulli")
#' perf <- h2o.performance(model, prostate)
#' h2o.pr_auc(perf)
#' }
#' @export
h2o.pr_auc <- function(object, train=FALSE, valid=FALSE, xval=FALSE) {
  if( is(object, "H2OModelMetrics") ) return( object@metrics$pr_auc )
  if( is(object, "H2OModel") ) {
    model.parts <- .model.parts(object)
    if ( !train && !valid && !xval ) {
      metric <- model.parts$tm@metrics$pr_auc
      if ( !is.null(metric) ) return(metric)
    }
    v <- c()
    v_names <- c()
    if ( train ) {
      v <- c(v,model.parts$tm@metrics$pr_auc)
      v_names <- c(v_names,"train")
    }
    if ( valid ) {
      if( is.null(model.parts$vm) ) return(invisible(.warn.no.validation()))
      else {
        v <- c(v,model.parts$vm@metrics$pr_auc)
        v_names <- c(v_names,"valid")
      }
    }
    if ( xval ) {
      if( is.null(model.parts$xm) ) return(invisible(.warn.no.cross.validation()))
      else {
        v <- c(v,model.parts$xm@metrics$pr_auc)
        v_names <- c(v_names,"xval")
      }
    }
    if ( !is.null(v) ) {
      names(v) <- v_names
      if ( length(v)==1 ) { return( v[[1]] ) } else { return( v ) }
    }
  }
  warning(paste0("No pr_auc for ", class(object)))
  invisible(NULL)
}

#' Retrieve the mean per class error
#'
#' Retrieves the mean per class error from an \linkS4class{H2OBinomialMetrics}.
#' If "train", "valid", and "xval" parameters are FALSE (default), then the training mean per class error value is returned. If more
#' than one parameter is set to TRUE, then a named vector of mean per class errors are returned, where the names are "train", "valid"
#' or "xval".
#'
#' @param object An \linkS4class{H2OBinomialMetrics} object.
#' @param train Retrieve the training mean per class error
#' @param valid Retrieve the validation mean per class error
#' @param xval Retrieve the cross-validation mean per class error
#' @seealso \code{\link{h2o.mse}} for MSE, and \code{\link{h2o.metric}} for the
#'          various threshold metrics. See \code{\link{h2o.performance}} for
#'          creating H2OModelMetrics objects.
#' @examples
#' \donttest{
#' library(h2o)
#' h2o.init()
#'
#' prostate_path <- system.file("extdata", "prostate.csv", package = "h2o")
#' prostate <- h2o.uploadFile(prostate_path)
#'
#' prostate[,2] <- as.factor(prostate[,2])
#' model <- h2o.gbm(x = 3:9, y = 2, training_frame = prostate, distribution = "bernoulli")
#' perf <- h2o.performance(model, prostate)
#' h2o.mean_per_class_error(perf)
#' h2o.mean_per_class_error(model, train=TRUE)
#' }
#' @export
h2o.mean_per_class_error <- function(object, train=FALSE, valid=FALSE, xval=FALSE) {
  if( is(object, "H2OModelMetrics") ) return( object@metrics$mean_per_class_error )
  if( is(object, "H2OModel") ) {
    model.parts <- .model.parts(object)
    if ( !train && !valid && !xval ) {
      metric <- model.parts$tm@metrics$mean_per_class_error
      if ( !is.null(metric) ) return(metric)
    }
    v <- c()
    v_names <- c()
    if ( train ) {
      v <- c(v,model.parts$tm@metrics$mean_per_class_error)
      v_names <- c(v_names,"train")
    }
    if ( valid ) {
      if( is.null(model.parts$vm) ) return(invisible(.warn.no.validation()))
      else {
        v <- c(v,model.parts$vm@metrics$mean_per_class_error)
        v_names <- c(v_names,"valid")
      }
    }
    if ( xval ) {
      if( is.null(model.parts$xm) ) return(invisible(.warn.no.cross.validation()))
      else {
        v <- c(v,model.parts$xm@metrics$mean_per_class_error)
        v_names <- c(v_names,"xval")
      }
    }
    if ( !is.null(v) ) {
      names(v) <- v_names
      if ( length(v)==1 ) { return( v[[1]] ) } else { return( v ) }
    }
  }
  warning(paste0("No mean per class error for ", class(object)))
  invisible(NULL)
}

#'
#' Retrieve the Akaike information criterion (AIC) value
#'
#' Retrieves the AIC value.
#' If "train", "valid", and "xval" parameters are FALSE (default), then the training AIC value is returned. If more
#' than one parameter is set to TRUE, then a named vector of AICs are returned, where the names are "train", "valid"
#' or "xval".
#'
#' @param object An \linkS4class{H2OModel} or \linkS4class{H2OModelMetrics}.
#' @param train Retrieve the training AIC
#' @param valid Retrieve the validation AIC
#' @param xval Retrieve the cross-validation AIC
#' @examples
#' \donttest{
#' h2o.init()
#' prostate_path <- system.file("extdata", "prostate.csv", package = "h2o")
#' prostate <- h2o.uploadFile(path = prostate_path)
#' p.sid <- h2o.runif(prostate)
#' prostate_train <- prostate[p.sid > .2,]
#' prostate_glm <- h2o.glm(x=3:7, y=2, training_frame=prostate_train)
#' aic_basic <- h2o.aic(prostate_glm)
#' print(aic_basic)
#' }
#' @export
h2o.aic <- function(object, train=FALSE, valid=FALSE, xval=FALSE) {
  if( is(object, "H2OModelMetrics") ) return( object@metrics$AIC )
  if( is(object, "H2OModel") ) {
    model.parts <- .model.parts(object)
    if ( !train && !valid && !xval ) {
      metric <- model.parts$tm@metrics$AIC
      if ( !is.null(metric) ) return(metric)
    }
    v <- c()
    v_names <- c()
    if ( train ) {
      v <- c(v,model.parts$tm@metrics$AIC)
      v_names <- c(v_names,"train")
    }
    if ( valid ) {
      if( is.null(model.parts$vm) ) return(invisible(.warn.no.validation()))
      else {
        v <- c(v,model.parts$vm@metrics$AIC)
        v_names <- c(v_names,"valid")
      }
    }
    if ( xval ) {
      if( is.null(model.parts$xm) ) return(invisible(.warn.no.cross.validation()))
      else {
        v <- c(v,model.parts$xm@metrics$AIC)
        v_names <- c(v_names,"xval")
      }
    }
    if ( !is.null(v) ) {
      names(v) <- v_names
      if ( length(v)==1 ) { return( v[[1]] ) } else { return( v ) }
    }
  }
  warning(paste0("No AIC for ", class(object)))
  invisible(NULL)
}

#'
#' Retrieve the R2 value
#'
#' Retrieves the R2 value from an H2O model.
#' Will return R^2 for GLM Models and will return NaN otherwise.
#' If "train", "valid", and "xval" parameters are FALSE (default), then the training R2 value is returned. If more
#' than one parameter is set to TRUE, then a named vector of R2s are returned, where the names are "train", "valid"
#' or "xval".
#'
#' @param object An \linkS4class{H2OModel} object.
#' @param train Retrieve the training R2
#' @param valid  Retrieve the validation set R2 if a validation set was passed in during model build time.
#' @param xval Retrieve the cross-validation R2
#' @examples
#' \donttest{
#' library(h2o)
#'
#' h <- h2o.init()
#' fr <- as.h2o(iris)
#'
#' m <- h2o.glm(x = 2:5, y = 1, training_frame = fr)
#'
#' h2o.r2(m)
#' }
#' @export
h2o.r2 <- function(object, train=FALSE, valid=FALSE, xval=FALSE) {
  if( is(object, "H2OModelMetrics") ) return( object@metrics$r2 )
  if( is(object, "H2OModel") ) {
    model.parts <- .model.parts(object)
    if ( !train && !valid && !xval ) {
      metric <- model.parts$tm@metrics$r2
      if ( !is.null(metric) ) return(metric)
    }
    v <- c()
    v_names <- c()
    if ( train ) {
      v <- c(v,model.parts$tm@metrics$r2)
      v_names <- c(v_names,"train")
    }
    if ( valid ) {
      if( is.null(model.parts$vm) ) return(invisible(.warn.no.validation()))
      else {
        v <- c(v,model.parts$vm@metrics$r2)
        v_names <- c(v_names,"valid")
      }
    }
    if ( xval ) {
      if( is.null(model.parts$xm) ) return(invisible(.warn.no.cross.validation()))
      else {
        v <- c(v,model.parts$xm@metrics$r2)
        v_names <- c(v_names,"xval")
      }
    }
    if ( !is.null(v) ) {
      names(v) <- v_names
      if ( length(v)==1 ) { return( v[[1]] ) } else { return( v ) }
    }
  }
  warning(paste0("No R2 for ", class(object)))
  invisible(NULL)
}

#'
#' Retrieve the Mean Residual Deviance value
#'
#' Retrieves the Mean Residual Deviance value from an H2O model.
#' If "train", "valid", and "xval" parameters are FALSE (default), then the training Mean Residual Deviance value is returned. If more
#' than one parameter is set to TRUE, then a named vector of Mean Residual Deviances are returned, where the names are "train", "valid"
#' or "xval".
#'
#' @param object An \linkS4class{H2OModel} object.
#' @param train Retrieve the training Mean Residual Deviance
#' @param valid Retrieve the validation Mean Residual Deviance
#' @param xval Retrieve the cross-validation Mean Residual Deviance
#' @examples
#' \donttest{
#' library(h2o)
#'
#' h <- h2o.init()
#' fr <- as.h2o(iris)
#'
#' m <- h2o.deeplearning(x = 2:5, y = 1, training_frame = fr)
#'
#' h2o.mean_residual_deviance(m)
#' }
#' @export
h2o.mean_residual_deviance <- function(object, train=FALSE, valid=FALSE, xval=FALSE) {
  if( is(object, "H2OModelMetrics") ) return( object@metrics$mean_residual_deviance )
  if( is(object, "H2OModel") ) {
    model.parts <- .model.parts(object)
    if ( !train && !valid && !xval ) {
      metric <- model.parts$tm@metrics$mean_residual_deviance
      if ( !is.null(metric) ) return(metric)
    }
    v <- c()
    v_names <- c()
    if ( train ) {
      v <- c(v,model.parts$tm@metrics$mean_residual_deviance)
      v_names <- c(v_names,"train")
    }
    if ( valid ) {
      if( is.null(model.parts$vm) ) return(invisible(.warn.no.validation()))
      else {
        v <- c(v,model.parts$vm@metrics$mean_residual_deviance)
        v_names <- c(v_names,"valid")
      }
    }
    if ( xval ) {
      if( is.null(model.parts$xm) ) return(invisible(.warn.no.cross.validation()))
      else {
        v <- c(v,model.parts$xm@metrics$mean_residual_deviance)
        v_names <- c(v_names,"xval")
      }
    }
    if ( !is.null(v) ) {
      names(v) <- v_names
      if ( length(v)==1 ) { return( v[[1]] ) } else { return( v ) }
    }
  }
  warning(paste0("No mean residual deviance for ", class(object)))
  invisible(NULL)
}

#' Retrieve the GINI Coefficcient
#'
#' Retrieves the GINI coefficient from an \linkS4class{H2OBinomialMetrics}.
#' If "train", "valid", and "xval" parameters are FALSE (default), then the training GINIvalue is returned. If more
#' than one parameter is set to TRUE, then a named vector of GINIs are returned, where the names are "train", "valid"
#' or "xval".
#'
#' @param object an \linkS4class{H2OBinomialMetrics} object.
#' @param train Retrieve the training GINI Coefficcient
#' @param valid Retrieve the validation GINI Coefficcient
#' @param xval Retrieve the cross-validation GINI Coefficcient
#' @seealso \code{\link{h2o.auc}} for AUC,  \code{\link{h2o.giniCoef}} for the
#'          GINI coefficient, and \code{\link{h2o.metric}} for the various. See
#'          \code{\link{h2o.performance}} for creating H2OModelMetrics objects.
#'          threshold metrics.
#' @examples
#' \donttest{
#' library(h2o)
#' h2o.init()
#'
#' prostate_path <- system.file("extdata", "prostate.csv", package = "h2o")
#' prostate <- h2o.uploadFile(prostate_path)
#'
#' prostate[,2] <- as.factor(prostate[,2])
#' model <- h2o.gbm(x = 3:9, y = 2, training_frame = prostate, distribution = "bernoulli")
#' perf <- h2o.performance(model, prostate)
#' h2o.giniCoef(perf)
#' }
#' @export
h2o.giniCoef <- function(object, train=FALSE, valid=FALSE, xval=FALSE) {
  if(is(object, "H2OModelMetrics")) return( object@metrics$Gini )
  if( is(object, "H2OModel") ) {
    model.parts <- .model.parts(object)
    if ( !train && !valid && !xval ) {
      metric <- model.parts$tm@metrics$Gini
      if ( !is.null(metric) ) return(metric)
    }
    v <- c()
    v_names <- c()
    if ( train ) {
      v <- c(v,model.parts$tm@metrics$Gini)
      v_names <- c(v_names,"train")
    }
    if ( valid ) {
      if( is.null(model.parts$vm) ) return(invisible(.warn.no.validation()))
      else {
        v <- c(v,model.parts$vm@metrics$Gini)
        v_names <- c(v_names,"valid")
      }
    }
    if ( xval ) {
      if( is.null(model.parts$xm) ) return(invisible(.warn.no.cross.validation()))
      else {
        v <- c(v,model.parts$xm@metrics$Gini)
        v_names <- c(v_names,"xval")
      }
    }
    if ( !is.null(v) ) {
      names(v) <- v_names
      if ( length(v)==1 ) { return( v[[1]] ) } else { return( v ) }
    }
  }
  warning(paste0("No Gini for ",class(object)))
  invisible(NULL)
}

#'
#' Return the coefficients that can be applied to the non-standardized data.
#'
#' Note: standardize = True by default. If set to False, then coef() returns the coefficients that are fit directly.
#'
#' @param object an \linkS4class{H2OModel} object.
#' @export
h2o.coef <- function(object) {
  if (is(object, "H2OModel") && object@algorithm %in% c("glm", "coxph")) {
    if (object@algorithm == "glm" && (object@allparameters$family %in% c("multinomial", "ordinal"))) {
      object@model$coefficients_table
    } else {
      structure(object@model$coefficients_table$coefficients,
                names = object@model$coefficients_table$names)
    }
  } else {
    stop("Can only extract coefficients from GLM and CoxPH models")
  }
}

#'
#' Return coefficients fitted on the standardized data (requires standardize = True, which is on by default). These coefficients can be used to evaluate variable importance.
#'
#' @param object an \linkS4class{H2OModel} object.
#' @export
h2o.coef_norm <- function(object) {
  if (is(object, "H2OModel") && object@algorithm == "glm") {
    if (object@allparameters$family %in% c("multinomial", "ordinal")) {
      object@model$coefficients_table
    } else {
      structure(object@model$coefficients_table$standardized_coefficients,
                names = object@model$coefficients_table$names)
    }
  } else {
    stop("Can only extract coefficients from GLMs")
  }
}

#' Retrieves Mean Squared Error Value
#'
#' Retrieves the mean squared error value from an \linkS4class{H2OModelMetrics}
#' object.
#' If "train", "valid", and "xval" parameters are FALSE (default), then the training MSEvalue is returned. If more
#' than one parameter is set to TRUE, then a named vector of MSEs are returned, where the names are "train", "valid"
#' or "xval".
#'
#' This function only supports \linkS4class{H2OBinomialMetrics},
#' \linkS4class{H2OMultinomialMetrics}, and \linkS4class{H2ORegressionMetrics} objects.
#'
#' @param object An \linkS4class{H2OModelMetrics} object of the correct type.
#' @param train Retrieve the training MSE
#' @param valid Retrieve the validation MSE
#' @param xval Retrieve the cross-validation MSE
#' @seealso \code{\link{h2o.auc}} for AUC, \code{\link{h2o.mse}} for MSE, and
#'          \code{\link{h2o.metric}} for the various threshold metrics. See
#'          \code{\link{h2o.performance}} for creating H2OModelMetrics objects.
#' @examples
#' \donttest{
#' library(h2o)
#' h2o.init()
#'
#' prostate_path <- system.file("extdata", "prostate.csv", package = "h2o")
#' prostate <- h2o.uploadFile(prostate_path)
#'
#' prostate[,2] <- as.factor(prostate[,2])
#' model <- h2o.gbm(x = 3:9, y = 2, training_frame = prostate, distribution = "bernoulli")
#' perf <- h2o.performance(model, prostate)
#' h2o.mse(perf)
#' }
#' @export
h2o.mse <- function(object, train=FALSE, valid=FALSE, xval=FALSE) {
  if( is(object, "H2OModelMetrics") ) return( object@metrics$MSE )
  if( is(object, "H2OModel") ) {
    metrics <- NULL # break out special for clustering vs the rest
    model.parts <- .model.parts(object)
    if ( !train && !valid && !xval ) {
      metric <- model.parts$tm@metrics$MSE
      if ( !is.null(metric) ) return(metric)
    }
    v <- c()
    v_names <- c()
    if ( train ) {
      if( is(object, "H2OClusteringModel") ) v <- model.parts$tm@metrics$centroid_stats$within_cluster_sum_of_squares
      else v <- c(v,model.parts$tm@metrics$MSE)
      v_names <- c(v_names,"train")
    }
    if ( valid ) {
      if( is.null(model.parts$vm) ) return(invisible(.warn.no.validation()))
      else {
        if( is(object, "H2OClusteringModel") ) v <- model.parts$vm@metrics$centroid_stats$within_cluster_sum_of_squares
        else v <- c(v,model.parts$vm@metrics$MSE)
        v_names <- c(v_names,"valid")
      }
    }
    if ( xval ) {
      if( is.null(model.parts$xm) ) return(invisible(.warn.no.cross.validation()))
      else {
        if( is(object, "H2OClusteringModel") ) v <- model.parts$xm@metrics$centroid_stats$within_cluster_sum_of_squares
        else v <- c(v,model.parts$xm@metrics$MSE)
        v_names <- c(v_names,"xval")
      }
    }
    if ( !is.null(v) ) {
      names(v) <- v_names
      if ( length(v)==1 ) { return( v[[1]] ) } else { return( v ) }
    }
  }
  warning(paste0("No MSE for ",class(object)))
  invisible(NULL)
}

#' Retrieves Root Mean Squared Error Value
#'
#' Retrieves the root mean squared error value from an \linkS4class{H2OModelMetrics}
#' object.
#' If "train", "valid", and "xval" parameters are FALSE (default), then the training RMSEvalue is returned. If more
#' than one parameter is set to TRUE, then a named vector of RMSEs are returned, where the names are "train", "valid"
#' or "xval".
#'
#' This function only supports \linkS4class{H2OBinomialMetrics},
#' \linkS4class{H2OMultinomialMetrics}, and \linkS4class{H2ORegressionMetrics} objects.
#'
#' @param object An \linkS4class{H2OModelMetrics} object of the correct type.
#' @param train Retrieve the training RMSE
#' @param valid Retrieve the validation RMSE
#' @param xval Retrieve the cross-validation RMSE
#' @seealso \code{\link{h2o.auc}} for AUC, \code{\link{h2o.mse}} for RMSE, and
#'          \code{\link{h2o.metric}} for the various threshold metrics. See
#'          \code{\link{h2o.performance}} for creating H2OModelMetrics objects.
#' @examples
#' \donttest{
#' library(h2o)
#' h2o.init()
#'
#' prostate_path <- system.file("extdata", "prostate.csv", package = "h2o")
#' prostate <- h2o.uploadFile(prostate_path)
#'
#' prostate[,2] <- as.factor(prostate[,2])
#' model <- h2o.gbm(x = 3:9, y = 2, training_frame = prostate, distribution = "bernoulli")
#' perf <- h2o.performance(model, prostate)
#' h2o.rmse(perf)
#' }
#' @export
h2o.rmse <- function(object, train=FALSE, valid=FALSE, xval=FALSE) {
  if( is(object, "H2OModelMetrics") ) return( object@metrics$RMSE )
  if( is(object, "H2OModel") ) {
    metrics <- NULL # break out special for clustering vs the rest
    model.parts <- .model.parts(object)
    if ( !train && !valid && !xval ) {
      metric <- model.parts$tm@metrics$RMSE
      if ( !is.null(metric) ) return(metric)
    }
    v <- c()
    v_names <- c()
    if ( train ) {
      if( is(object, "H2OClusteringModel") ) v <- model.parts$tm@metrics$centroid_stats$within_cluster_sum_of_squares
      else v <- c(v,model.parts$tm@metrics$RMSE)
      v_names <- c(v_names,"train")
    }
    if ( valid ) {
      if( is.null(model.parts$vm) ) return(invisible(.warn.no.validation()))
      else {
        if( is(object, "H2OClusteringModel") ) v <- model.parts$vm@metrics$centroid_stats$within_cluster_sum_of_squares
        else v <- c(v,model.parts$vm@metrics$RMSE)
        v_names <- c(v_names,"valid")
      }
    }
    if ( xval ) {
      if( is.null(model.parts$xm) ) return(invisible(.warn.no.cross.validation()))
      else {
        if( is(object, "H2OClusteringModel") ) v <- model.parts$xm@metrics$centroid_stats$within_cluster_sum_of_squares
        else v <- c(v,model.parts$xm@metrics$RMSE)
        v_names <- c(v_names,"xval")
      }
    }
    if ( !is.null(v) ) {
      names(v) <- v_names
      if ( length(v)==1 ) { return( v[[1]] ) } else { return( v ) }
    }
  }
  warning(paste0("No RMSE for ",class(object)))
  invisible(NULL)
}

#'
#' Retrieve the Mean Absolute Error Value
#'
#' Retrieves the mean absolute error (MAE) value from an H2O model.
#' If "train", "valid", and "xval" parameters are FALSE (default), then the training MAE value is returned. If more
#' than one parameter is set to TRUE, then a named vector of MAEs are returned, where the names are "train", "valid"
#' or "xval".
#'
#' @param object An \linkS4class{H2OModel} object.
#' @param train Retrieve the training MAE
#' @param valid  Retrieve the validation set MAE if a validation set was passed in during model build time.
#' @param xval Retrieve the cross-validation MAE
#' @examples
#' \donttest{
#' library(h2o)
#'
#' h <- h2o.init()
#' fr <- as.h2o(iris)
#'
#' m <- h2o.deeplearning(x = 2:5, y = 1, training_frame = fr)
#'
#' h2o.mae(m)
#' }
#' @export
h2o.mae <- function(object, train=FALSE, valid=FALSE, xval=FALSE) {
  if( is(object, "H2OModelMetrics") ) return( object@metrics$mae )
  if( is(object, "H2OModel") ) {
    model.parts <- .model.parts(object)
    if ( !train && !valid && !xval ) {
      metric <- model.parts$tm@metrics$mae
      if ( !is.null(metric) ) return(metric)
    }
    v <- c()
    v_names <- c()
    if ( train ) {
      v <- c(v,model.parts$tm@metrics$mae)
      v_names <- c(v_names,"train")
    }
    if ( valid ) {
      if( is.null(model.parts$vm) ) return(invisible(.warn.no.validation()))
      else {
        v <- c(v,model.parts$vm@metrics$mae)
        v_names <- c(v_names,"valid")
      }
    }
    if ( xval ) {
      if( is.null(model.parts$xm) ) return(invisible(.warn.no.cross.validation()))
      else {
        v <- c(v,model.parts$xm@metrics$mae)
        v_names <- c(v_names,"xval")
      }
    }
    if ( !is.null(v) ) {
      names(v) <- v_names
      if ( length(v)==1 ) { return( v[[1]] ) } else { return( v ) }
    }
  }
  warning(paste0("No MAE for ", class(object)))
  invisible(NULL)
}

#'
#' Retrieve the Root Mean Squared Log Error
#'
#' Retrieves the root mean squared log error (RMSLE) value from an H2O model.
#' If "train", "valid", and "xval" parameters are FALSE (default), then the training rmsle value is returned. If more
#' than one parameter is set to TRUE, then a named vector of rmsles are returned, where the names are "train", "valid"
#' or "xval".
#'
#' @param object An \linkS4class{H2OModel} object.
#' @param train Retrieve the training rmsle
#' @param valid  Retrieve the validation set rmsle if a validation set was passed in during model build time.
#' @param xval Retrieve the cross-validation rmsle
#' @examples
#' \donttest{
#' library(h2o)
#'
#' h <- h2o.init()
#' fr <- as.h2o(iris)
#'
#' m <- h2o.deeplearning(x = 2:5, y = 1, training_frame = fr)
#'
#' h2o.rmsle(m)
#' }
#' @export
h2o.rmsle <- function(object, train=FALSE, valid=FALSE, xval=FALSE) {
  if( is(object, "H2OModelMetrics") ) return( object@metrics$rmsle )
  if( is(object, "H2OModel") ) {
    model.parts <- .model.parts(object)
    if ( !train && !valid && !xval ) {
      metric <- model.parts$tm@metrics$rmsle
      if ( !is.null(metric) ) return(metric)
    }
    v <- c()
    v_names <- c()
    if ( train ) {
      v <- c(v,model.parts$tm@metrics$rmsle)
      v_names <- c(v_names,"train")
    }
    if ( valid ) {
      if( is.null(model.parts$vm) ) return(invisible(.warn.no.validation()))
      else {
        v <- c(v,model.parts$vm@metrics$rmsle)
        v_names <- c(v_names,"valid")
      }
    }
    if ( xval ) {
      if( is.null(model.parts$xm) ) return(invisible(.warn.no.cross.validation()))
      else {
        v <- c(v,model.parts$xm@metrics$rmsle)
        v_names <- c(v_names,"xval")
      }
    }
    if ( !is.null(v) ) {
      names(v) <- v_names
      if ( length(v)==1 ) { return( v[[1]] ) } else { return( v ) }
    }
  }
  warning(paste0("No rmsle for ", class(object)))
  invisible(NULL)
}

#' Retrieve the Log Loss Value
#'
#' Retrieves the log loss output for a \linkS4class{H2OBinomialMetrics} or
#' \linkS4class{H2OMultinomialMetrics} object
#' If "train", "valid", and "xval" parameters are FALSE (default), then the training Log Loss value is returned. If more
#' than one parameter is set to TRUE, then a named vector of Log Losses are returned, where the names are "train", "valid"
#' or "xval".
#'
#' @param object a \linkS4class{H2OModelMetrics} object of the correct type.
#' @param train Retrieve the training Log Loss
#' @param valid Retrieve the validation Log Loss
#' @param xval Retrieve the cross-validation Log Loss
#' @export
h2o.logloss <- function(object, train=FALSE, valid=FALSE, xval=FALSE) {
  if( is(object, "H2OModelMetrics") ) return( object@metrics$logloss )
  if( is(object, "H2OModel") ) {
    model.parts <- .model.parts(object)
    if ( !train && !valid && !xval ) {
      metric <- model.parts$tm@metrics$logloss
      if ( !is.null(metric) ) return(metric)
    }
    v <- c()
    v_names <- c()
    if ( train ) {
      v <- c(v,model.parts$tm@metrics$logloss)
      v_names <- c(v_names,"train")
    }
    if ( valid ) {
      if( is.null(model.parts$vm) ) return(invisible(.warn.no.validation()))
      else {
        v <- c(v,model.parts$vm@metrics$logloss)
        v_names <- c(v_names,"valid")
      }
    }
    if ( xval ) {
      if( is.null(model.parts$xm) ) return(invisible(.warn.no.cross.validation()))
      else {
        v <- c(v,model.parts$xm@metrics$logloss)
        v_names <- c(v_names,"xval")
      }
    }
    if ( !is.null(v) ) {
      names(v) <- v_names
      if ( length(v)==1 ) { return( v[[1]] ) } else { return( v ) }
    }
  }
  warning(paste("No log loss for",class(object)))
  invisible(NULL)
}

#'
#' Retrieve the variable importance.
#'
#' @param object An \linkS4class{H2OModel} object.
#' @export
h2o.varimp <- function(object) {
  o <- object
  if( is(o, "H2OModel") ) {
    vi <- o@model$variable_importances
    if( is.null(vi) ) { vi <- object@model$standardized_coefficient_magnitudes }  # no true variable importances, maybe glm coeffs? (return standardized table...)
    if( is.null(vi) ) {
      warning("This model doesn't have variable importances", call. = FALSE)
      return(invisible(NULL))
    }
    vi
  } else {
    warning( paste0("No variable importances for ", class(o)) )
    return(NULL)
  }
}

#'
#' Retrieve Model Score History
#'
#' @param object An \linkS4class{H2OModel} object.
#' @export
h2o.scoreHistory <- function(object) {
  o <- object
  if( is(o, "H2OModel") ) {
    sh <- o@model$scoring_history
    if( is.null(sh) ) return(NULL)
    sh
  } else {
    warning( paste0("No score history for ", class(o)) )
    return(NULL)
  }
}

#'
#' Retrieve the respective weight matrix
#'
#' @param object An \linkS4class{H2OModel} or \linkS4class{H2OModelMetrics}
#' @param matrix_id An integer, ranging from 1 to number of layers + 1, that specifies the weight matrix to return.
#' @export
h2o.weights <- function(object, matrix_id=1){
  o <- object
  if( is(o, "H2OModel") ) {
    sh <- o@model$weights[[matrix_id]]
    if( is.null(sh) ) return(NULL)
    sh
  } else {
    warning( paste0("No weights for ", class(o)) )
    return(NULL)
  }
  h2o.getFrame(sh$name)
}

#'
#' Return the respective bias vector
#'
#' @param object An \linkS4class{H2OModel} or \linkS4class{H2OModelMetrics}
#' @param vector_id An integer, ranging from 1 to number of layers + 1, that specifies the bias vector to return.
#' @export
h2o.biases <- function(object, vector_id=1){
  o <- object
  if( is(o, "H2OModel") ) {
    sh <- o@model$biases[[vector_id]]
    if( is.null(sh) ) return(NULL)
    sh
  } else {
    warning( paste0("No biases for ", class(o)) )
    return(NULL)
  }
  h2o.getFrame(sh$name)
}

#'
#' Retrieve the Hit Ratios
#'
#' If "train", "valid", and "xval" parameters are FALSE (default), then the training Hit Ratios value is returned. If more
#' than one parameter is set to TRUE, then a named list of Hit Ratio tables are returned, where the names are "train", "valid"
#' or "xval".
#'
#' @param object An \linkS4class{H2OModel} object.
#' @param train Retrieve the training Hit Ratio
#' @param valid Retrieve the validation Hit Ratio
#' @param xval Retrieve the cross-validation Hit Ratio
#' @export
h2o.hit_ratio_table <- function(object, train=FALSE, valid=FALSE, xval=FALSE) {
  if( is(object, "H2OModelMetrics") ) return( object@metrics$hit_ratio_table )
  if( is(object, "H2OModel") ) {
    model.parts <- .model.parts(object)
    if ( !train && !valid && !xval ) {
      metric <- model.parts$tm@metrics$hit_ratio_table
      if ( !is.null(metric) ) return(metric)
    }
    v <- list()
    v_names <- c()
    if ( train ) {
      v[[length(v)+1]] <- model.parts$tm@metrics$hit_ratio_table
      v_names <- c(v_names,"train")
    }
    if ( valid ) {
      if( is.null(model.parts$vm) ) return(invisible(.warn.no.validation()))
      else {
        v[[length(v)+1]] <- model.parts$vm@metrics$hit_ratio_table
        v_names <- c(v_names,"valid")
      }
    }
    if ( xval ) {
      if( is.null(model.parts$xm) ) return(invisible(.warn.no.cross.validation()))
      else {
        v[[length(v)+1]] <- model.parts$xm@metrics$hit_ratio_table
        v_names <- c(v_names,"xval")
      }
    }
    if ( !is.null(v) ) {
      names(v) <- v_names
      if ( length(v)==1 ) { return( v[[1]] ) } else { return( v ) }
    }
  }
  # if o is a data.frame, then the hrt was passed in -- just for pretty printing
  if( is(object, "data.frame") ) return(object)

  # warn if we got something unexpected...
  warning( paste0("No hit ratio table for ", class(object)) )
  invisible(NULL)
}

#' H2O Model Metric Accessor Functions
#'
#' A series of functions that retrieve model metric details.
#'
#' Many of these functions have an optional thresholds parameter. Currently
#' only increments of 0.1 are allowed. If not specified, the functions will
#' return all possible values. Otherwise, the function will return the value for
#' the indicated threshold.
#'
#' Currently, the these functions are only supported by
#' \linkS4class{H2OBinomialMetrics} objects.
#'
#' @param object An \linkS4class{H2OModelMetrics} object of the correct type.
#' @param thresholds (Optional) A value or a list of values between 0.0 and 1.0.
#' @param metric (Optional) A specified paramter to retrieve.
#' @return Returns either a single value, or a list of values.
#' @seealso \code{\link{h2o.auc}} for AUC, \code{\link{h2o.giniCoef}} for the
#'          GINI coefficient, and \code{\link{h2o.mse}} for MSE. See
#'          \code{\link{h2o.performance}} for creating H2OModelMetrics objects.
#' @examples
#' \donttest{
#' library(h2o)
#' h2o.init()
#'
#' prostate_path <- system.file("extdata", "prostate.csv", package = "h2o")
#' prostate <- h2o.uploadFile(prostate_path)
#'
#' prostate$CAPSULE <- as.factor(prostate$CAPSULE)
#' model <- h2o.gbm(x = 3:9, y = 2, training_frame = prostate, distribution = "bernoulli")
#' perf <- h2o.performance(model, prostate)
#' h2o.F1(perf)
#' }
#' @export
h2o.metric <- function(object, thresholds, metric) {
  if(!is(object, "H2OModelMetrics")) stop(paste0("No ", metric, " for ",class(object)," .Should be a H2OModelMetrics object!"))
  if(is(object, "H2OBinomialMetrics")){
    if(!missing(thresholds)) lapply(thresholds, function(t,object,metric) h2o.find_row_by_threshold(object, t)[, metric], object, metric)
    else {
     if(missing(metric)) object@metrics$thresholds_and_metric_scores else object@metrics$thresholds_and_metric_scores[, c("threshold", metric)]
    }
  }
  else{
    stop(paste0("No ", metric, " for ",class(object)))
  }
}

#' @rdname h2o.metric
#' @export
h2o.F0point5 <- function(object, thresholds){
  h2o.metric(object, thresholds, "f0point5")
}

#' @rdname h2o.metric
#' @export
h2o.F1 <- function(object, thresholds){
  h2o.metric(object, thresholds, "f1")
}

#' @rdname h2o.metric
#' @export
h2o.F2 <- function(object, thresholds){
  h2o.metric(object, thresholds, "f2")
}

#' @rdname h2o.metric
#' @export
h2o.accuracy <- function(object, thresholds){
  h2o.metric(object, thresholds, "accuracy")
}

#' @rdname h2o.metric
#' @export
h2o.error <- function(object, thresholds){
  h2o.metric(object, thresholds, "error")
}

#' @rdname h2o.metric
#' @export
h2o.maxPerClassError <- function(object, thresholds){
  1.0-h2o.metric(object, thresholds, "min_per_class_accuracy")
}

#' @rdname h2o.metric
#' @export
h2o.mean_per_class_accuracy <- function(object, thresholds){
  h2o.metric(object, thresholds, "mean_per_class_accuracy")
}

#' @rdname h2o.metric
#' @export
h2o.mcc <- function(object, thresholds){
  h2o.metric(object, thresholds, "absolute_mcc")
}

#' @rdname h2o.metric
#' @export
h2o.precision <- function(object, thresholds){
  h2o.metric(object, thresholds, "precision")
}

#' @rdname h2o.metric
#' @export
h2o.tpr <- function(object, thresholds){
  h2o.metric(object, thresholds, "tpr")
}

#' @rdname h2o.metric
#' @export
h2o.fpr <- function(object, thresholds){
  h2o.metric(object, thresholds, "fpr")
}

#' @rdname h2o.metric
#' @export
h2o.fnr <- function(object, thresholds){
  h2o.metric(object, thresholds, "fnr")
}

#' @rdname h2o.metric
#' @export
h2o.tnr <- function(object, thresholds){
  h2o.metric(object, thresholds, "tnr")
}

#' @rdname h2o.metric
#' @export
h2o.recall <- function(object, thresholds){
  h2o.metric(object, thresholds, "tpr")
}

#' @rdname h2o.metric
#' @export
h2o.sensitivity <- function(object, thresholds){
  h2o.metric(object, thresholds, "tpr")
}

#' @rdname h2o.metric
#' @export
h2o.fallout <- function(object, thresholds){
  h2o.metric(object, thresholds, "fpr")
}

#' @rdname h2o.metric
#' @export
h2o.missrate <- function(object, thresholds){
  h2o.metric(object, thresholds, "fnr")
}

#' @rdname h2o.metric
#' @export
h2o.specificity <- function(object, thresholds){
  h2o.metric(object, thresholds, "tnr")
}

#' Find the threshold, give the max metric
#'
#' @rdname h2o.find_threshold_by_max_metric
#' @param object H2OBinomialMetrics
#' @param metric "F1," for example
#' @export
h2o.find_threshold_by_max_metric <- function(object, metric) {
  if(!is(object, "H2OBinomialMetrics")) stop(paste0("No ", metric, " for ",class(object)))
  max_metrics <- object@metrics$max_criteria_and_metric_scores
  max_metrics[match(paste0("max ",metric),max_metrics$metric),"threshold"]
}

#' Find the threshold, give the max metric. No duplicate thresholds allowed
#'
#' @rdname h2o.find_row_by_threshold
#' @param object H2OBinomialMetrics
#' @param threshold number between 0 and 1
#' @export
h2o.find_row_by_threshold <- function(object, threshold) {
  if(!is(object, "H2OBinomialMetrics")) stop(paste0("No ", threshold, " for ",class(object)))
  tmp <- object@metrics$thresholds_and_metric_scores
  if( is.null(tmp) ) return(NULL)
  res <- tmp[abs(as.numeric(tmp$threshold) - threshold) < 1e-8,]  # relax the tolerance
  if( nrow(res) == 0L ) {
    # couldn't find any threshold within 1e-8 of the requested value, warn and return closest threshold
    row_num <- which.min(abs(tmp$threshold - threshold))
    closest_threshold <- tmp$threshold[row_num]
    warning( paste0("Could not find exact threshold: ", threshold, " for this set of metrics; using closest threshold found: ", closest_threshold, ". Run `h2o.predict` and apply your desired threshold on a probability column.") )
    return( tmp[row_num,] )
  }
  else if( nrow(res) > 1L ) res <- res[1L,]
  res
}

#'
#' Retrieve the Model Centers
#'
#' @param object An \linkS4class{H2OClusteringModel} object.
#' @export
h2o.centers <- function(object) { as.data.frame(object@model$centers[,-1]) }

#'
#' Retrieve the Model Centers STD
#'
#' @param object An \linkS4class{H2OClusteringModel} object.
#' @export
h2o.centersSTD <- function(object) { as.data.frame(object@model$centers_std)[,-1] }

#'
#' Get the Within SS
#'
#' @param object An \linkS4class{H2OClusteringModel} object.
#' @export
h2o.withinss <- function(object) { h2o.mse(object) }

#'
#' Get the total within cluster sum of squares.
#'
#' If "train", "valid", and "xval" parameters are FALSE (default), then the training tot_withinss value is returned. If more
#' than one parameter is set to TRUE, then a named vector of tot_withinss' are returned, where the names are "train", "valid"
#' or "xval".
#'
#' @param object An \linkS4class{H2OClusteringModel} object.
#' @param train Retrieve the training total within cluster sum of squares
#' @param valid Retrieve the validation total within cluster sum of squares
#' @param xval Retrieve the cross-validation total within cluster sum of squares
#' @export
h2o.tot_withinss <- function(object, train=FALSE, valid=FALSE, xval=FALSE) {
  model.parts <- .model.parts(object)
  if ( !train && !valid && !xval ) return( model.parts$tm@metrics$tot_withinss )
  v <- c()
  v_names <- c()
  if ( train ) {
    v <- c(v,model.parts$tm@metrics$tot_withinss)
    v_names <- c(v_names,"train")
  }
  if ( valid ) {
    if( is.null(model.parts$vm) ) invisible(.warn.no.validation())
    else {
      v <- c(v,model.parts$vm@metrics$tot_withinss)
      v_names <- c(v_names,"valid")
    }
  }
  if ( xval ) {
    if( is.null(model.parts$xm) ) invisible(.warn.no.cross.validation())
    else {
      v <- c(v,model.parts$xm@metrics$tot_withinss)
      v_names <- c(v_names,"xval")
    }
  }
  names(v) <- v_names
  if ( length(v)==1 ) { return( v[[1]] ) } else { return( v ) }
}

#' Get the between cluster sum of squares
#'
#' Get the between cluster sum of squares.
#' If "train", "valid", and "xval" parameters are FALSE (default), then the training betweenss value is returned. If more
#' than one parameter is set to TRUE, then a named vector of betweenss' are returned, where the names are "train", "valid"
#' or "xval".
#'
#' @param object An \linkS4class{H2OClusteringModel} object.
#' @param train Retrieve the training between cluster sum of squares
#' @param valid Retrieve the validation between cluster sum of squares
#' @param xval Retrieve the cross-validation between cluster sum of squares
#' @export
h2o.betweenss <- function(object, train=FALSE, valid=FALSE, xval=FALSE) {
  model.parts <- .model.parts(object)
  if ( !train && !valid && !xval ) return( model.parts$tm@metrics$betweenss )
  v <- c()
  v_names <- c()
  if ( train ) {
    v <- c(v,model.parts$tm@metrics$betweenss)
    v_names <- c(v_names,"train")
  }
  if ( valid ) {
    if( is.null(model.parts$vm) ) invisible(.warn.no.validation())
    else {
      v <- c(v,model.parts$vm@metrics$betweenss)
      v_names <- c(v_names,"valid")
    }
  }
  if ( xval ) {
    if( is.null(model.parts$xm) ) invisible(.warn.no.cross.validation())
    else {
      v <- c(v,model.parts$xm@metrics$betweenss)
      v_names <- c(v_names,"xval")
    }
  }
  names(v) <- v_names
  if ( length(v)==1 ) { return( v[[1]] ) } else { return( v ) }
}

#'
#' Get the total sum of squares.
#'
#' If "train", "valid", and "xval" parameters are FALSE (default), then the training totss value is returned. If more
#' than one parameter is set to TRUE, then a named vector of totss' are returned, where the names are "train", "valid"
#' or "xval".
#'
#' @param object An \linkS4class{H2OClusteringModel} object.
#' @param train Retrieve the training total sum of squares
#' @param valid Retrieve the validation total sum of squares
#' @param xval Retrieve the cross-validation total sum of squares
#' @export
h2o.totss <- function(object, train=FALSE, valid=FALSE, xval=FALSE) {
  model.parts <- .model.parts(object)
  if ( !train && !valid && !xval ) return( model.parts$tm@metrics$totss )
  v <- c()
  v_names <- c()
  if ( train ) {
    v <- c(v,model.parts$tm@metrics$totss)
    v_names <- c(v_names,"train")
  }
  if ( valid ) {
    if( is.null(model.parts$vm) ) invisible(.warn.no.validation())
    else {
      v <- c(v,model.parts$vm@metrics$totss)
      v_names <- c(v_names,"valid")
    }
  }
  if ( xval ) {
    if( is.null(model.parts$xm) ) invisible(.warn.no.cross.validation())
    else {
      v <- c(v,model.parts$xm@metrics$totss)
      v_names <- c(v_names,"xval")
    }
  }
  names(v) <- v_names
  if ( length(v)==1 ) { return( v[[1]] ) } else { return( v ) }
}

#'
#' Retrieve the number of iterations.
#'
#' @param object An \linkS4class{H2OClusteringModel} object.
#' @param \dots further arguments to be passed on (currently unimplemented)
#' @export
h2o.num_iterations <- function(object) { object@model$model_summary$number_of_iterations }

#'
#' Retrieve centroid statistics
#'
#' Retrieve the centroid statistics.
#' If "train", "valid", and "xval" parameters are FALSE (default), then the training centroid stats value is returned. If more
#' than one parameter is set to TRUE, then a named list of centroid stats data frames are returned, where the names are "train", "valid"
#' or "xval".
#'
#' @param object An \linkS4class{H2OClusteringModel} object.
#' @param train Retrieve the training centroid statistics
#' @param valid Retrieve the validation centroid statistics
#' @param xval Retrieve the cross-validation centroid statistics
#' @export
h2o.centroid_stats <- function(object, train=FALSE, valid=FALSE, xval=FALSE) {
  model.parts <- .model.parts(object)
  if ( !train && !valid && !xval ) return( model.parts$tm@metrics$centroid_stats )
  v <- list()
  v_names <- c()
  if ( train ) {
    v[[length(v)+1]] <- model.parts$tm@metrics$centroid_stats
    v_names <- c(v_names,"train")
  }
  if ( valid ) {
    if( is.null(model.parts$vm) ) invisible(.warn.no.validation())
    else {
      v[[length(v)+1]] <- model.parts$vm@metrics$centroid_stats
      v_names <- c(v_names,"valid")
    }
  }
  if ( xval ) {
    if( is.null(model.parts$xm) ) invisible(.warn.no.cross.validation())
    else {
      v[[length(v)+1]] <- model.parts$xm@metrics$centroid_stats
      v_names <- c(v_names,"xval")
    }
  }
  names(v) <- v_names
  if ( length(v)==1 ) { return( v[[1]] ) } else { return( v ) }
}

#'
#' Retrieve the cluster sizes
#'
#' Retrieve the cluster sizes.
#' If "train", "valid", and "xval" parameters are FALSE (default), then the training cluster sizes value is returned. If more
#' than one parameter is set to TRUE, then a named list of cluster size vectors are returned, where the names are "train", "valid"
#' or "xval".
#'
#' @param object An \linkS4class{H2OClusteringModel} object.
#' @param train Retrieve the training cluster sizes
#' @param valid Retrieve the validation cluster sizes
#' @param xval Retrieve the cross-validation cluster sizes
#' @export
h2o.cluster_sizes <- function(object, train=FALSE, valid=FALSE, xval=FALSE) {
  model.parts <- .model.parts(object)
  if ( !train && !valid && !xval ) return( model.parts$tm@metrics$centroid_stats$size )
  v <- list()
  v_names <- c()
  if ( train ) {
    v[[length(v)+1]] <- model.parts$tm@metrics$centroid_stats$size
    v_names <- c(v_names,"train")
  }
  if ( valid ) {
    if( is.null(model.parts$vm) ) invisible(.warn.no.validation())
    else {
      v[[length(v)+1]] <- model.parts$vm@metrics$centroid_stats$size
      v_names <- c(v_names,"valid")
    }
  }
  if ( xval ) {
    if( is.null(model.parts$xm) ) invisible(.warn.no.cross.validation())
    else {
      v[[length(v)+1]] <- model.parts$xm@metrics$centroid_stats$size
      v_names <- c(v_names,"xval")
    }
  }
  names(v) <- v_names
  if ( length(v)==1 ) { return( v[[1]] ) } else { return( v ) }
}


#'
#' Retrieve the null deviance
#'
#' If "train", "valid", and "xval" parameters are FALSE (default), then the training null deviance value is returned. If more
#' than one parameter is set to TRUE, then a named vector of null deviances are returned, where the names are "train", "valid"
#' or "xval".
#'
#' @param object An \linkS4class{H2OModel} or \linkS4class{H2OModelMetrics}
#' @param train Retrieve the training null deviance
#' @param valid Retrieve the validation null deviance
#' @param xval Retrieve the cross-validation null deviance
#' @export
h2o.null_deviance <- function(object, train=FALSE, valid=FALSE, xval=FALSE) {
  if( is(object, "H2OModelMetrics") ) return( object@metrics$null_deviance )
  if( is(object, "H2OModel") ) {
    model.parts <- .model.parts(object)
    if ( !train && !valid && !xval ) {
      metric <- model.parts$tm@metrics$null_deviance
      if ( !is.null(metric) ) return(metric)
    }
    v <- c()
    v_names <- c()
    if ( train ) {
      v <- c(v,model.parts$tm@metrics$null_deviance)
      v_names <- c(v_names,"train")
    }
    if ( valid ) {
      if( is.null(model.parts$vm) ) return(invisible(.warn.no.validation()))
      else {
        v <- c(v,model.parts$vm@metrics$null_deviance)
        v_names <- c(v_names,"valid")
      }
    }
    if ( xval ) {
      if( is.null(model.parts$xm) ) return(invisible(.warn.no.cross.validation()))
      else {
        v <- c(v,model.parts$xm@metrics$null_deviance)
        v_names <- c(v_names,"xval")
      }
    }
    if ( !is.null(v) ) {
      names(v) <- v_names
      if ( length(v)==1 ) { return( v[[1]] ) } else { return( v ) }
    }
  }
  warning(paste0("No null deviance for ", class(object)))
  invisible(NULL)
}


#' Retrieve the residual deviance
#'
#' If "train", "valid", and "xval" parameters are FALSE (default), then the training residual deviance value is returned. If more
#' than one parameter is set to TRUE, then a named vector of residual deviances are returned, where the names are "train", "valid"
#' or "xval".
#'
#' @param object An \linkS4class{H2OModel} or \linkS4class{H2OModelMetrics}
#' @param train Retrieve the training residual deviance
#' @param valid Retrieve the validation residual deviance
#' @param xval Retrieve the cross-validation residual deviance
#' @export
h2o.residual_deviance <- function(object, train=FALSE, valid=FALSE, xval=FALSE) {
  if( is(object, "H2OModelMetrics") ) return( object@metrics$residual_deviance )
  if( is(object, "H2OModel") ) {
    model.parts <- .model.parts(object)
    if ( !train && !valid && !xval ) {
      metric <- model.parts$tm@metrics$residual_deviance
      if ( !is.null(metric) ) return(metric)
    }
    v <- c()
    v_names <- c()
    if ( train ) {
      v <- c(v,model.parts$tm@metrics$residual_deviance)
      v_names <- c(v_names,"train")
    }
    if ( valid ) {
      if( is.null(model.parts$vm) ) return(invisible(.warn.no.validation()))
      else {
        v <- c(v,model.parts$vm@metrics$residual_deviance)
        v_names <- c(v_names,"valid")
      }
    }
    if ( xval ) {
      if( is.null(model.parts$xm) ) return(invisible(.warn.no.cross.validation()))
      else {
        v <- c(v,model.parts$xm@metrics$residual_deviance)
        v_names <- c(v_names,"xval")
      }
    }
    if ( !is.null(v) ) {
      names(v) <- v_names
      if ( length(v)==1 ) { return( v[[1]] ) } else { return( v ) }
    }
  }
  warning(paste0("No residual deviance for ", class(object)))
  invisible(NULL)
}


#' Retrieve the residual degrees of freedom
#'
#' If "train", "valid", and "xval" parameters are FALSE (default), then the training residual degrees of freedom value is returned. If more
#' than one parameter is set to TRUE, then a named vector of residual degrees of freedom are returned, where the names are "train", "valid"
#' or "xval".
#'
#' @param object An \linkS4class{H2OModel} or \linkS4class{H2OModelMetrics}
#' @param train Retrieve the training residual degrees of freedom
#' @param valid Retrieve the validation residual degrees of freedom
#' @param xval Retrieve the cross-validation residual degrees of freedom
#' @export
h2o.residual_dof <- function(object, train=FALSE, valid=FALSE, xval=FALSE) {
  if( is(object, "H2OModelMetrics") ) return( object@metrics$residual_degrees_of_freedom )
  if( is(object, "H2OModel") ) {
    model.parts <- .model.parts(object)
    if ( !train && !valid && !xval ) {
      metric <- model.parts$tm@metrics$residual_degrees_of_freedom
      if ( !is.null(metric) ) return(metric)
    }
    v <- c()
    v_names <- c()
    if ( train ) {
      v <- c(v,model.parts$tm@metrics$residual_degrees_of_freedom)
      v_names <- c(v_names,"train")
    }
    if ( valid ) {
      if( is.null(model.parts$vm) ) return(invisible(.warn.no.validation()))
      else {
        v <- c(v,model.parts$vm@metrics$residual_degrees_of_freedom)
        v_names <- c(v_names,"valid")
      }
    }
    if ( xval ) {
      if( is.null(model.parts$xm) ) return(invisible(.warn.no.cross.validation()))
      else {
        v <- c(v,model.parts$xm@metrics$residual_degrees_of_freedom)
        v_names <- c(v_names,"xval")
      }
    }
    if ( !is.null(v) ) {
      names(v) <- v_names
      if ( length(v)==1 ) { return( v[[1]] ) } else { return( v ) }
    }
  }
  warning(paste0("No residual dof for ", class(object)))
  invisible(NULL)
}


#' Retrieve the null degrees of freedom
#'
#' If "train", "valid", and "xval" parameters are FALSE (default), then the training null degrees of freedom value is returned. If more
#' than one parameter is set to TRUE, then a named vector of null degrees of freedom are returned, where the names are "train", "valid"
#' or "xval".
#'
#' @param object An \linkS4class{H2OModel} or \linkS4class{H2OModelMetrics}
#' @param train Retrieve the training null degrees of freedom
#' @param valid Retrieve the validation null degrees of freedom
#' @param xval Retrieve the cross-validation null degrees of freedom
#' @export
h2o.null_dof <- function(object, train=FALSE, valid=FALSE, xval=FALSE) {
  if( is(object, "H2OModelMetrics") ) return( object@metrics$null_degrees_of_freedom )
  if( is(object, "H2OModel") ) {
    model.parts <- .model.parts(object)
    if ( !train && !valid && !xval ) {
      metric <- model.parts$tm@metrics$null_degrees_of_freedom
      if ( !is.null(metric) ) return(metric)
    }
    v <- c()
    v_names <- c()
    if ( train ) {
      v <- c(v,model.parts$tm@metrics$null_degrees_of_freedom)
      v_names <- c(v_names,"train")
    }
    if ( valid ) {
      if( is.null(model.parts$vm) ) return(invisible(.warn.no.validation()))
      else {
        v <- c(v,model.parts$vm@metrics$null_degrees_of_freedom)
        v_names <- c(v_names,"valid")
      }
    }
    if ( xval ) {
      if( is.null(model.parts$xm) ) return(invisible(.warn.no.cross.validation()))
      else {
        v <- c(v,model.parts$xm@metrics$null_degrees_of_freedom)
        v_names <- c(v_names,"xval")
      }
    }
    if ( !is.null(v) ) {
      names(v) <- v_names
      if ( length(v)==1 ) { return( v[[1]] ) } else { return( v ) }
    }
  }
  warning(paste0("No null dof for ", class(object)))
  invisible(NULL)
}

#' Access H2O Gains/Lift Tables
#'
#' Retrieve either a single or many Gains/Lift tables from H2O objects.
#'
#' The \linkS4class{H2OModelMetrics} version of this function will only take
#' \linkS4class{H2OBinomialMetrics} objects.
#'
#' @param object Either an \linkS4class{H2OModel} object or an
#'        \linkS4class{H2OModelMetrics} object.
#' @param newdata An H2OFrame object that can be scored on.
#'        Requires a valid response column.
#' @param valid Retrieve the validation metric.
#' @param xval Retrieve the cross-validation metric.
#' @param \dots further arguments to be passed to/from this method.
#' @return Calling this function on \linkS4class{H2OModel} objects returns a
#'         Gains/Lift table corresponding to the \code{\link{predict}} function.
#' @seealso \code{\link{predict}} for generating prediction frames,
#'          \code{\link{h2o.performance}} for creating
#'          \linkS4class{H2OModelMetrics}.
#' @examples
#' \donttest{
#' library(h2o)
#' h2o.init()
#' prostate_path <- system.file("extdata", "prostate.csv", package = "h2o")
#' prostate <- h2o.uploadFile(prostate_path)
#' prostate[,2] <- as.factor(prostate[,2])
#' model <- h2o.gbm(x = 3:9, y = 2, distribution = "bernoulli",
#'                  training_frame = prostate, validation_frame = prostate, nfolds=3)
#' h2o.gainsLift(model)              ## extract training metrics
#' h2o.gainsLift(model, valid=TRUE)  ## extract validation metrics (here: the same)
#' h2o.gainsLift(model, xval =TRUE)  ## extract cross-validation metrics
#' h2o.gainsLift(model, newdata=prostate) ## score on new data (here: the same)
#' # Generating a ModelMetrics object
#' perf <- h2o.performance(model, prostate)
#' h2o.gainsLift(perf)               ## extract from existing metrics object
#' }
#' @export
setGeneric("h2o.gainsLift", function(object, ...) {})

#' @rdname h2o.gainsLift
#' @export
setMethod("h2o.gainsLift", "H2OModel", function(object, newdata, valid=FALSE, xval=FALSE,...) {
  model.parts <- .model.parts(object)
  if( missing(newdata) ) {
    if( valid ) {
      if( is.null(model.parts$vm) ) return( invisible(.warn.no.validation()) )
      else                          return( h2o.gainsLift(model.parts$vm) )
    }
    if ( xval ) {
      if( is.null(model.parts$xm) ) return( invisible(.warn.no.cross.validation()))
      else                          return( h2o.gainsLift(model.parts$xm) )
    }
    return( h2o.gainsLift(model.parts$tm) )
  } else {
    if( valid ) stop("Cannot have both `newdata` and `valid=TRUE`", call.=FALSE)
    if( xval )  stop("Cannot have both `newdata` and `xval=TRUE`", call.=FALSE)
  }


  # ok need to score on the newdata
  url <- paste0("Predictions/models/",object@model_id, "/frames/", h2o.getId(newdata))
  res <- .h2o.__remoteSend(url, method="POST")

  # Make the correct class of metrics object
  metrics <- new(sub("Model", "Metrics", class(object)), algorithm=object@algorithm, metrics= res$model_metrics[[1L]])
  h2o.gainsLift(metrics, ...)
})

#' @rdname h2o.gainsLift
#' @export
setMethod("h2o.gainsLift", "H2OModelMetrics", function(object) {
  if( is(object, "H2OBinomialMetrics") ) {
    return(object@metrics$gains_lift_table)
  } else {
    warning(paste0("No Gains/Lift table for ",class(object)))
    return(NULL)
  }
})

#' Access H2O Confusion Matrices
#'
#' Retrieve either a single or many confusion matrices from H2O objects.
#'
#' The \linkS4class{H2OModelMetrics} version of this function will only take
#' \linkS4class{H2OBinomialMetrics} or \linkS4class{H2OMultinomialMetrics}
#' objects. If no threshold is specified, all possible thresholds are selected.
#'
#' @param object Either an \linkS4class{H2OModel} object or an
#'        \linkS4class{H2OModelMetrics} object.
#' @param newdata An H2OFrame object that can be scored on.
#'        Requires a valid response column.
#' @param thresholds (Optional) A value or a list of valid values between 0.0 and 1.0.
#'        This value is only used in the case of
#'        \linkS4class{H2OBinomialMetrics} objects.
#' @param metrics (Optional) A metric or a list of valid metrics ("min_per_class_accuracy", "absolute_mcc", "tnr", "fnr", "fpr", "tpr", "precision", "accuracy", "f0point5", "f2", "f1").
#'        This value is only used in the case of
#'        \linkS4class{H2OBinomialMetrics} objects.
#' @param valid Retrieve the validation metric.
#' @param ... Extra arguments for extracting train or valid confusion matrices.
#' @return Calling this function on \linkS4class{H2OModel} objects returns a
#'         confusion matrix corresponding to the \code{\link{predict}} function.
#'         If used on an \linkS4class{H2OBinomialMetrics} object, returns a list
#'         of matrices corresponding to the number of thresholds specified.
#' @seealso \code{\link{predict}} for generating prediction frames,
#'          \code{\link{h2o.performance}} for creating
#'          \linkS4class{H2OModelMetrics}.
#' @examples
#' \donttest{
#' library(h2o)
#' h2o.init()
#' prostate_path <- system.file("extdata", "prostate.csv", package = "h2o")
#' prostate <- h2o.uploadFile(prostate_path)
#' prostate[,2] <- as.factor(prostate[,2])
#' model <- h2o.gbm(x = 3:9, y = 2, training_frame = prostate, distribution = "bernoulli")
#' h2o.confusionMatrix(model, prostate)
#' # Generating a ModelMetrics object
#' perf <- h2o.performance(model, prostate)
#' h2o.confusionMatrix(perf)
#' }
#' @export
setGeneric("h2o.confusionMatrix", function(object, ...) {})

#' @rdname h2o.confusionMatrix
#' @export
setMethod("h2o.confusionMatrix", "H2OModel", function(object, newdata, valid=FALSE, ...) {
  model.parts <- .model.parts(object)
  if( missing(newdata) ) {
    if( valid ) {
      if( is.null(model.parts$vm) ) return( invisible(.warn.no.validation()) )
      else                          return( h2o.confusionMatrix(model.parts$vm, ...) )
    } else                          return( h2o.confusionMatrix(model.parts$tm, ...) )
  } else if( valid ) stop("Cannot have both `newdata` and `valid=TRUE`", call.=FALSE)

  # ok need to score on the newdata
  url <- paste0("Predictions/models/",object@model_id, "/frames/", h2o.getId(newdata))
  res <- .h2o.__remoteSend(url, method="POST")

  # Make the correct class of metrics object
  metrics <- new(sub("Model", "Metrics", class(object)), algorithm=object@algorithm, metrics= res$model_metrics[[1L]])   # FIXME: don't think model metrics come out of Predictions anymore!!!
  h2o.confusionMatrix(metrics, ...)
})

#' @rdname h2o.confusionMatrix
#' @export
setMethod("h2o.confusionMatrix", "H2OModelMetrics", function(object, thresholds=NULL, metrics=NULL) {
  if( !is(object, "H2OBinomialMetrics") ) {
    if( is(object, "H2OMultinomialMetrics") ||  is(object, "H2OOrdinalMetrics"))
      return(object@metrics$cm$table)
    warning(paste0("No Confusion Matrices for ",class(object)))
    return(NULL)
  }
  # H2OBinomial case
  if( is.null(metrics) && is.null(thresholds) ) {
    metrics = c("f1")
  }
  if( is(metrics, "list") ) metrics_list = metrics
  else {
    if( is.null(metrics) ) metrics_list = list()
    else metrics_list = list(metrics)
  }
  if( is(thresholds, "list") ) thresholds_list = thresholds
    else {
      if( is.null(thresholds) ) thresholds_list = list()
      else thresholds_list = list(thresholds)
  }

  # error check the metrics_list and thresholds_list
  if( !all(sapply(thresholds_list, f <- function(x) is.numeric(x) && x >= 0 && x <= 1)) )
    stop("All thresholds must be numbers between 0 and 1 (inclusive).")
  allowable_metrics <- c("min_per_class_accuracy", "absolute_mcc", "tnr", "fnr", "fpr", "tpr","precision", "accuracy", "f0point5", "f2", "f1")
  if( !all(sapply(metrics_list, f <- function(x) x %in% allowable_metrics)) )
      stop(paste("The only allowable metrics are ", paste(allowable_metrics, collapse=', ')))

  # make one big list that combines the thresholds and metric-thresholds
  metrics_thresholds = lapply(metrics_list, f <- function(x) h2o.find_threshold_by_max_metric(object, x))
  thresholds_list <- append(thresholds_list, metrics_thresholds)

  thresh2d <- object@metrics$thresholds_and_metric_scores
  actual_thresholds <- thresh2d$threshold
  d <- object@metrics$domain
  m <- lapply(thresholds_list,function(t) {
    row <- h2o.find_row_by_threshold(object,t)
    if( is.null(row) ) NULL
    else {
      tns <- row$tns; fps <- row$fps; fns <- row$fns; tps <- row$tps;
      rnames <- c(d, "Totals")
      cnames <- c(d, "Error", "Rate")
      col1 <- c(tns, fns, tns+fns)
      col2 <- c(fps, tps, fps+tps)
      col3 <- c(fps/(fps+tns), fns/(fns+tps), (fps+fns)/(fps+tns+fns+tps))
      col4 <- c( paste0(" =", fps, "/", fps+tns), paste0(" =", fns, "/", fns+tps), paste0(" =", fns+fps, "/", fps+tns+fns+tps) )
      fmts <- c("%i", "%i", "%f", "%s")
      tbl <- data.frame(col1,col2,col3,col4)
      colnames(tbl) <- cnames
      rownames(tbl) <- rnames
      header <-  "Confusion Matrix (vertical: actual; across: predicted) "
      if(t %in% metrics_thresholds) {
        m <- metrics_list[which(t == metrics_thresholds)]
        if( length(m) > 1) m <- m[[1]]
        header <- paste(header, "for max", m, "@ threshold =", t)
      } else {
        header <- paste(header, "@ threshold =", row$threshold)
      }
      attr(tbl, "header") <- header
      attr(tbl, "formats") <- fmts
      oldClass(tbl) <- c("H2OTable", "data.frame")
      tbl
    }
  })
  if( length(m) == 1L ) return( m[[1L]] )
  m
})

#' Plot an H2O Model
#'
#' Plots training set (and validation set if available) scoring history for an H2O Model
#'
#' This method dispatches on the type of H2O model to select the correct
#' scoring history.  The \code{timestep} and \code{metric} arguments are restricted to what is
#' available in the scoring history for a particular type of model.
#'
#' @param x A fitted \linkS4class{H2OModel} object for which the scoring history plot is desired.
#' @param timestep A unit of measurement for the x-axis.
#' @param metric A unit of measurement for the y-axis.
#' @param ... additional arguments to pass on.
#' @return Returns a scoring history plot.
#' @seealso \code{\link{h2o.deeplearning}}, \code{\link{h2o.gbm}},
#'          \code{\link{h2o.glm}}, \code{\link{h2o.randomForest}} for model
#'          generation in h2o.
#' @examples
#' \donttest{
#' if (requireNamespace("mlbench", quietly=TRUE)) {
#'     library(h2o)
#'     h2o.init()
#'
#'     df <- as.h2o(mlbench::mlbench.friedman1(10000,1))
#'     rng <- h2o.runif(df, seed=1234)
#'     train <- df[rng<0.8,]
#'     valid <- df[rng>=0.8,]
#'
#'     gbm <- h2o.gbm(x = 1:10, y = "y", training_frame = train, validation_frame = valid,
#'                    ntrees=500, learn_rate=0.01, score_each_iteration = TRUE)
#'     plot(gbm)
#'     plot(gbm, timestep = "duration", metric = "deviance")
#'     plot(gbm, timestep = "number_of_trees", metric = "deviance")
#'     plot(gbm, timestep = "number_of_trees", metric = "rmse")
#'     plot(gbm, timestep = "number_of_trees", metric = "mae")
#' }
#' }
#' @export
plot.H2OModel <- function(x, timestep = "AUTO", metric = "AUTO", ...) {
  df <- as.data.frame(x@model$scoring_history)

  #Ensure metric and timestep can be passed in as upper case (by converting to lower case) if not "AUTO"
  if(metric != "AUTO"){
    metric = tolower(metric)
  }

  if(timestep != "AUTO"){
    timestep = tolower(timestep)
  }

  # Separate functionality for GLM since output is different from other algos
  if (x@algorithm == "glm") {
    # H2OBinomialModel and H2ORegressionModel have the same output
    # Also GLM has only one timestep option, which is `iteration`
    timestep <- "iteration"
    if (metric == "AUTO") {
      metric <- "log_likelihood"
    } else if (!(metric %in% c("log_likelihood", "objective"))) {
      stop("for GLM, metric must be one of: log_likelihood, objective")
    }
    graphics::plot(df$iteration, df[,c(metric)], type="l", xlab = timestep, ylab = metric, main = "Validation Scoring History", ...)
  } else if (x@algorithm == "glrm") {
    timestep <- "iteration"
    if (metric == "AUTO") {
      metric <- "objective"
    } else if (!(metric %in% c("step_size", "objective"))) {
      stop("for GLRM, metric must be one of: step_size, objective")
    }
    graphics::plot(df$iteration, df[,c(metric)], type="l", xlab = timestep, ylab = metric, main = "Objective Function Value per Iteration", ...)
  } else if (x@algorithm %in% c("deeplearning", "drf", "gbm")) {
    if (is(x, "H2OBinomialModel")) {
      if (metric == "AUTO") {
        metric <- "logloss"
      } else if (!(metric %in% c("logloss","auc","classification_error","rmse"))) {
        stop("metric for H2OBinomialModel must be one of: logloss, auc, classification_error, rmse")
      }
    } else if (is(x, "H2OMultinomialModel") || is(x, "H2OOrdinalModel")) {
      if (metric == "AUTO") {
        metric <- "classification_error"
      } else if (!(metric %in% c("logloss","classification_error","rmse"))) {
        stop("metric for H2OMultinomialModel/H2OOrdinalModel must be one of: logloss, classification_error, rmse")
      }
    } else if (is(x, "H2ORegressionModel")) {
      if (metric == "AUTO") {
        metric <- "rmse"
      } else if (!(metric %in% c("rmse","deviance","mae"))) {
        stop("metric for H2ORegressionModel must be one of: rmse, mae, or deviance")
      }
    } else {
      stop("Must be one of: H2OBinomialModel, H2OMultinomialModel, H2OOrdinalModel or H2ORegressionModel")
    }
    # Set timestep
    if (x@algorithm %in% c("gbm", "drf")) {
      if (timestep == "AUTO") {
        timestep <- "number_of_trees"
      } else if (!(timestep %in% c("duration","number_of_trees"))) {
        stop("timestep for gbm or drf must be one of: duration, number_of_trees")
      }
    } else { # x@algorithm == "deeplearning"
      # Delete first row of DL scoring history since it contains NAs & NaNs
      if (df$samples[1] == 0) {
        df <- df[-1,]
      }
      if (timestep == "AUTO") {
        timestep <- "epochs"
      } else if (!(timestep %in% c("epochs","samples","duration"))) {
        stop("timestep for deeplearning must be one of: epochs, samples, duration")
             }
    }
    training_metric <- sprintf("training_%s", metric)
    validation_metric <- sprintf("validation_%s", metric)
    if (timestep == "duration") {
      trim <- function (ss) gsub("^\\s+|\\s+$", "", ss)
      tt <- trim(df[2, c("duration")])  #base::trimws not implemented for earlier versions of R, so we make our own trim function
      dur_colname <- sprintf("duration_%s", strsplit(tt, " ")[[1]][2]) #parse units of measurement
      df[,c(dur_colname)] <- apply(as.matrix(df[,c("duration")]), 1, function(v) as.numeric(strsplit(trim(v), " ")[[1]][1]))
      timestep <- dur_colname
    }
    if (validation_metric %in% names(df)) {  #Training and Validation scoring history
      ylim <- range(c(df[,c(training_metric)], df[,c(validation_metric)]))  #sync up y axes
      if (sum(is.na(ylim))>1) {
        ylim <- c(0.0, 1.0)
      }
      graphics::plot(df[,c(timestep)], df[,c(training_metric)], type="l", xlab = "", ylab = "", axes = FALSE,
                     main = "Scoring History", col = "blue", ylim = ylim, ...)
      graphics::par(new = TRUE)
      graphics::plot(df[,c(timestep)], df[,c(validation_metric)], type="l", xlab = timestep, ylab = metric, col = "orange", ylim = ylim, ...)
      graphics::legend("topright", legend = c("Training", "Validation"), col = c("blue", "orange"), lty = c(1,1))
    } else {  #Training scoring history only
      ylim <- range(c(df[,c(training_metric)]))
      if (sum(is.na(ylim))>1) {
        ylim <- c(0.0, 1.0)
      }
      graphics::plot(df[,c(timestep)], df[,c(training_metric)], type="l", xlab = timestep, ylab = training_metric,
                     main = "Training Scoring History", col = "blue", ylim = ylim)

    }
  } else { # algo is not glm, deeplearning, drf, gbm
  	stop("Plotting not implemented for this type of model")
  }
}

#' Plot Variable Importances
#'
# Plot a trained model's variable importances.
#'
#' @param model A trained model (accepts a trained random forest, GBM,
#' or deep learning model, will use \code{\link{h2o.std_coef_plot}}
#' for a trained GLM
#' @param num_of_features The number of features shown in the plot (default is 10 or all if less than 10).
#' @seealso \code{\link{h2o.std_coef_plot}} for GLM.
#' @examples
#' \donttest{
#' library(h2o)
#' h2o.init()
#' prostate_path <- system.file("extdata", "prostate.csv", package = "h2o")
#' prostate <- h2o.importFile(prostate_path)
#' prostate[,2] <- as.factor(prostate[,2])
#' model <- h2o.gbm(x = 3:9, y = 2, training_frame = prostate, distribution = "bernoulli")
#' h2o.varimp_plot(model)
#'
#' # for deep learning set the variable_importance parameter to TRUE
#' iris_hf <- as.h2o(iris)
#' iris_dl <- h2o.deeplearning(x = 1:4, y = 5, training_frame = iris_hf,
#' variable_importances = TRUE)
#' h2o.varimp_plot(iris_dl)
#' }
#' @export
h2o.varimp_plot <- function(model, num_of_features = NULL){
  # if glm use h2o.std_coef_plot() instead to get std. coef. magnitudes
  if(model@algorithm[1] == 'glm') {h2o.std_coef_plot(model, num_of_features = num_of_features )}
  else{
  # store the variable importance table as vi
  vi <- h2o.varimp(model)

  # check if num_of_features was passed as an integer, otherwise use all features
  # default to 10 or less features if num_of_features is not specified
  #  if(is.null(num_of_features)) {num_of_features = length(vi$variable)}
  #  else if ((num_of_features != round(num_of_features)) || (num_of_features <= 0)) stop("num_of_features must be an integer greater than 0")
  if(is.null(num_of_features)) {
    feature_count = length(vi$variable)
    num_of_features = ifelse(feature_count <= 10, length(vi$variable), 10)
  } else if ((num_of_features != round(num_of_features)) || (num_of_features <= 0)) stop("num_of_features must be an integer greater than 0")

  # check the model type and then update the model title
  if(model@algorithm[1] == "deeplearning") {title = "Variable Importance: Deep Learning"}
  else {title = paste("Variable Importance: ", model_type = toupper(model@algorithm[1]), sep="")}

  # use the longest ylable to adjust margins so ylabels don't cut off long string labels
  ylabels = vi$variable
  ymargin <-  max(strwidth(ylabels, "inch")+0.4, na.rm = TRUE)
  par(mai=c(1.02,ymargin,0.82,0.42))

  # if num_of_features = 1, creat only one bar (adjust size to look nice)
  if(num_of_features == 1) {
    barplot(rev(head(vi$scaled_importance, n = num_of_features)),
            names.arg = rev(head(vi$variable, n = num_of_features)),
            width = 0.2,
            space = 1,
            horiz = TRUE, las = 2,
            ylim=c(0 ,2),
            xlim = c(0,1),
            axes = TRUE,
            col ='#1F77B4',
            main = title)
  }

  # plot num_of_features > 1
  else if (num_of_features > 1) {
    barplot(rev(head(vi$scaled_importance, n = num_of_features)),
            names.arg = rev(head(vi$variable, n = num_of_features)),
            space = 1,las = 2,
            horiz = TRUE,
            col ='#1F77B4', # blue
            main = title)
  }

  }
}

#' Plot Standardized Coefficient Magnitudes
#'
#' Plot a GLM model's standardized coefficient magnitudes.
#'
#' @param model A trained generalized linear model
#' @param num_of_features The number of features to be shown in the plot
#' @seealso \code{\link{h2o.varimp_plot}} for variable importances plot of
#'          random forest, GBM, deep learning.
#' @examples
#' \donttest{
#' library(h2o)
#' h2o.init()
#'
#' prostate_path <- system.file("extdata", "prostate.csv", package = "h2o")
#' prostate <- h2o.importFile(prostate_path)
#' prostate[,2] <- as.factor(prostate[,2])
#' prostate_glm <- h2o.glm(y = "CAPSULE", x = c("AGE","RACE","PSA","DCAPS"),
#'                          training_frame = prostate, family = "binomial",
#'                          nfolds = 0, alpha = 0.5, lambda_search = FALSE)
#' h2o.std_coef_plot(prostate_glm)
#' }
#' @export
h2o.std_coef_plot <- function(model, num_of_features = NULL){
  # check that the model is a glm
  if(model@algorithm[1] != "glm") stop("Warning: model must be a GLM")

  # get the coefficients table
  coeff_table_complete <- model@model$coefficients_table
  # remove the intercept row from the complete coeff_table_complete
  coeff_table <- coeff_table_complete[coeff_table_complete$names != "Intercept",]
  # order the coeffcients table by the absolute value of the standardized_coefficients
  sorted_table <- coeff_table[order(abs(coeff_table$standardized_coefficients)),]

  # get a vector of normalized coefs. and abs norm coefs., and the corresponding labels
  norm_coef <- sorted_table$standardized_coefficients
  sort_norm <- abs(sorted_table$standardized_coefficients)
  labels <- sorted_table$names

  # check if num_of_features was passed as an integer, otherwise use all features
  if(is.null(num_of_features)) {num_of_features = length(norm_coef)}
  else if ((num_of_features != round(num_of_features)) || (num_of_features <= 0)) stop("num_of_features must be an integer greater than 0")

  # initialize a vector of color codes, based on norm_coef values
  color_code <- c()
  for(element in norm_coef)
  {if(element >= 0) color_code <- append(color_code, "#1F77B4")  # blue
  else color_code <- append(color_code, '#FF7F0E')} # orange

  # get the color sign, needed for the legend
  color_sign <- c()
  for(element in norm_coef)
  {if(element >= 0) color_sign <- append(color_sign, "Positive")  # blue
  else color_sign <- append(color_sign, 'Negative')} # orange

  # use the longest ylable to adjust margins so ylabels don't cut off long string labels
  ylabels = labels
  ymargin <-  max(strwidth(ylabels, "inch")+0.4, na.rm = TRUE)
  par(mai=c(1.02,ymargin,0.82,0.42))

  # check if num_of_features = 1 and plot only one bar
  if(num_of_features == 1) {
    barplot(rev(sort_norm)[num_of_features],
            names.arg = rev(labels)[num_of_features],
            width = 0.2,
            space = 1,
            horiz = TRUE, las = 1,
            ylim=c(0 ,2),
            xlim = c(0,1),
            col = rev(color_code)[num_of_features],
            main = "Standardized Coef. Magnitudes")
  }

  # create horizontal barplot for one or more features
  else {
    barplot(tail(sort_norm, n = num_of_features),
        names.arg = tail(labels, n = num_of_features),
        legend.text = TRUE,
        space = 1,
        horiz = TRUE, las = 1,
        col = tail(color_code, n = num_of_features),
        xlim = c(0,1),
        main = "Standardized Coef. Magnitudes")
  }

  # add legend, that adapts if one to all bars are plotted
  legend('bottomright', legend = unique(tail(color_sign, n = num_of_features)),
  col = unique(tail(color_code, n = num_of_features)), pch = 20)

}

#' @export
plot.H2OBinomialMetrics <- function(x, type = "roc", main, ...) {
  # TODO: add more types (i.e. cutoffs)
  if(!type %in% c("roc")) stop("type must be 'roc'")
  if(type == "roc") {
    xaxis <- "False Positive Rate"; yaxis = "True Positive Rate"
    if(missing(main)) {
      main <- paste(yaxis, "vs", xaxis)
      if(x@on_train) {
        main <- paste(main, "(on train)")
      } else if (x@on_valid) {
        main <- paste(main, "(on valid)")
      }
    }
    graphics::plot(x@metrics$thresholds_and_metric_scores$fpr, x@metrics$thresholds_and_metric_scores$tpr, main = main, xlab = xaxis, ylab = yaxis, ylim=c(0,1), xlim=c(0,1), ...)
    graphics::abline(0, 1, lty = 2)
  }
}

#' @export
screeplot.H2ODimReductionModel <- function(x, npcs, type = "barplot", main, ...) {
    if(x@algorithm != "pca") stop("x must be an H2O PCA model")
    if(missing(npcs))
      npcs = min(10, x@model$parameters$k)
    else if(!is.numeric(npcs) || npcs < 1 || npcs > x@model$parameters$k)
      stop(paste("npcs must be a positive integer between 1 and", x@model$parameters$k, "inclusive"))

    sdevH2O <- h2o.sdev(x)
    if(missing(main))
      main = paste("h2o.prcomp(", strtrim(x@parameters$training_frame, 20), ")", sep="")
    if(type == "barplot")
      barplot(sdevH2O[1:npcs]^2, main = main, ylab = "Variances", ...)
    else if(type == "lines")
      lines(sdevH2O[1:npcs]^2, main = main, ylab = "Variances", ...)
    else
      stop("type must be either 'barplot' or 'lines'")
}

#'
#' Retrieve the standard deviations of principal components
#'
#' @param object An \linkS4class{H2ODimReductionModel} object.
#' @export
h2o.sdev <- function(object) {
  if(!is(object, "H2ODimReductionModel") || object@algorithm != "pca")
    stop("object must be an H2O PCA model")
  as.numeric(object@model$importance[1,])
}

# extract "bite size" pieces from a model
.model.parts <- function(object) {
  o  <- object
  m  <- object@model
  tm <- object@model$training_metrics
  vm <- object@model$validation_metrics
  xm <- object@model$cross_validation_metrics
  xms <- object@model$cross_validation_metrics_summary
  if( !is.null(vm@metrics) && !is.null(xm@metrics) ) return( list(o=o,m=m,tm=tm,vm=  vm,xm=  xm,xms=xms) )
  if(  is.null(vm@metrics) && !is.null(xm@metrics) ) return( list(o=o,m=m,tm=tm,vm=NULL,xm=  xm,xms=xms) )
  if( !is.null(vm@metrics) &&  is.null(xm@metrics) ) return( list(o=o,m=m,tm=tm,vm=  vm,xm=NULL,xms=NULL) )
  return( list(o=o,m=m,tm=tm,vm=NULL,xm=NULL,xms=NULL) )
}

.warn.no.validation <- function() {
  warning("No validation metrics available.", call.=FALSE)
  NULL
}

.warn.no.cross.validation <- function() {
  warning("No cross-validation metrics available.", call.=FALSE)
  NULL
}

.isSupervised <- function(algo, params) {
  if (algo == "kmeans" ||
      algo == "glrm" ||
      algo == "pca" ||
      (algo == "deeplearning" && !is.null(params$autoencoder) && params$autoencoder)) {
    FALSE
  } else {
    TRUE
  }
}

# Transform given name to
# expected values ("gbm", "drf")
# It allows for having algorithm name aliases
.h2o.unifyAlgoName <- function(algo) {
  result <- if (algo == "randomForest") "drf" else algo
  result
}

#
# Returns REST API version for given algo.
#
.h2o.getAlgoVersion <- function(algo, h2oRestApiVersion = .h2o.__REST_API_VERSION) {
  result <- .h2o.__remoteSend(method = "GET", h2oRestApiVersion = h2oRestApiVersion, .h2o.__MODEL_BUILDERS(algo))$model_builders[[algo]][["__meta"]]$schema_version
  result
}

#' Tabulation between Two Columns of an H2OFrame
#'
#' Simple Co-Occurrence based tabulation of X vs Y, where X and Y are two Vecs in a given dataset.
#' Uses histogram of given resolution in X and Y.
#' Handles numerical/categorical data and missing values. Supports observation weights.
#'
#' @param data An H2OFrame object.
#' @param x predictor column
#' @param y response column
#' @param weights_column (optional) observation weights column
#' @param nbins_x number of bins for predictor column
#' @param nbins_y number of bins for response column
#' @return Returns two TwoDimTables of 3 columns each
#'        count_table:    X     Y counts
#'        response_table: X meanY counts
#' @examples
#' \donttest{
#' library(h2o)
#' h2o.init()
#' df <- as.h2o(iris)
#' tab <- h2o.tabulate(data = df, x = "Sepal.Length", y = "Petal.Width",
#'              weights_column = NULL, nbins_x = 10, nbins_y = 10)
#' plot(tab)
#' }
#' @export
h2o.tabulate <- function(data, x, y,
                         weights_column = NULL,
                         nbins_x = 50,
                         nbins_y = 50
                         ) {
  args <- .verify_datacols(data, c(x,y))
  if(!is.numeric(nbins_x)) stop("`nbins_x` must be a positive number")
  if(!is.numeric(nbins_y)) stop("`nbins_y` must be a positive number")

  parms = list()
  parms$dataset <- attr(data, "id")
  parms$predictor <- args$cols[1]
  parms$response <- args$cols[2]
  if( !missing(weights_column) )            parms$weight <- weights_column
  parms$nbins_predictor <- nbins_x
  parms$nbins_response <- nbins_y

  res <- .h2o.__remoteSend(method = "POST", h2oRestApiVersion = 99, page = "Tabulate", .params = parms)
  count_table <- res$count_table
  response_table <- res$response_table
  out <- list(count_table = count_table, response_table = response_table, cols = args$cols)
  oldClass(out) <- c("H2OTabulate", "list")
  out
}

#' Plot an H2O Tabulate Heatmap
#'
#' Plots the simple co-occurrence based tabulation of X vs Y as a heatmap, where X and Y are two Vecs in a given dataset. This function requires suggested ggplot2 package.
#'
#' @param x An H2OTabulate object for which the heatmap plot is desired.
#' @param xlab A title for the x-axis.  Defaults to what is specified in the given H2OTabulate object.
#' @param ylab A title for the y-axis.  Defaults to what is specified in the given H2OTabulate object.
#' @param base_size  Base font size for plot.
#' @param ... additional arguments to pass on.
#' @return Returns a ggplot2-based heatmap of co-occurance.
#' @seealso \code{\link{h2o.tabulate}}
#' @examples
#' \donttest{
#' library(h2o)
#' h2o.init()
#' df <- as.h2o(iris)
#' tab <- h2o.tabulate(data = df, x = "Sepal.Length", y = "Petal.Width",
#'              weights_column = NULL, nbins_x = 10, nbins_y = 10)
#' plot(tab)
#' }
#' @export
plot.H2OTabulate <- function(x, xlab = x$cols[1], ylab = x$cols[2], base_size = 12, ...) {

  if (!inherits(x, "H2OTabulate")) {
    stop("Must be an H2OTabulate object")
  }

  if (!requireNamespace("ggplot2", quietly = TRUE)) {
    stop("In order to plot.H2OTabulate you must have ggplot2 package installed")
  }

  # Pull small counts table into R memory to plot
  df <- as.data.frame(x$count_table)
  names(df) <- c("c1", "c2", "counts")

  # Reorder the levels for better plotting
  if (suppressWarnings(is.na(sum(as.numeric(df$c1))))) {
    c1_order <- order(unique(df$c1))
  } else {
    c1_order <- order(unique(as.numeric(df$c1)))
  }
  if (suppressWarnings(is.na(sum(as.numeric(df$c2))))) {
    c2_order <- order(unique(df$c2))
  } else {
    c2_order <- order(unique(as.numeric(df$c2)))
  }
  c1_labels <- unique(df$c1)
  c2_labels <- unique(df$c2)
  df$c1 <- factor(df$c1, levels = c1_labels[c1_order])
  df$c2 <- factor(df$c2, levels = c2_labels[c2_order])

  # Plot heatmap
  c1 <- c2 <- counts <- NULL #set these to pass CRAN checks w/o warnings
  (p <- ggplot2::ggplot(df, ggplot2::aes(c1, c2))
  + ggplot2::geom_tile(ggplot2::aes(fill = counts), colour = "white") + ggplot2::scale_fill_gradient(low = "white", high = "steelblue"))

  # Adjust the plot
  p <- p + ggplot2::theme_grey(base_size = base_size) + ggplot2::labs(x = xlab, y = ylab) + ggplot2::scale_x_discrete(expand = c(0, 0)) + ggplot2::scale_y_discrete(expand = c(0, 0)) + ggplot2::theme(legend.position = "none", axis.ticks = ggplot2::element_blank(), axis.text.x = ggplot2::element_text(size = base_size * 0.8, angle = 330, hjust = 0, colour = "grey50"))

  # Return a ggplot object
  return(p)
}

#'
#' Retrieve the cross-validation models
#'
#' @param object An \linkS4class{H2OModel} object.
#' @return Returns a list of H2OModel objects
#' @export
h2o.cross_validation_models <- function(object) {
  if(!is(object, "H2OModel"))
    stop("object must be an H2O model")
  if (is.null(object@model$cross_validation_models)) return(NULL)
  lapply(object@model$cross_validation_models, function(x) h2o.getModel(x$name))
}

#'
#' Retrieve the cross-validation fold assignment
#'
#' @param object An \linkS4class{H2OModel} object.
#' @return Returns a H2OFrame
#' @export
h2o.cross_validation_fold_assignment <- function(object) {
  if(!is(object, "H2OModel"))
    stop("object must be an H2O model")
  if (is.null(object@model$cross_validation_fold_assignment)) return(NULL)
  h2o.getFrame(object@model$cross_validation_fold_assignment$name)
}

#'
#' Retrieve the cross-validation holdout predictions
#'
#' @param object An \linkS4class{H2OModel} object.
#' @return Returns a H2OFrame
#' @export
h2o.cross_validation_holdout_predictions <- function(object) {
  if(!is(object, "H2OModel"))
    stop("object must be an H2O model")
  if (is.null(object@model$cross_validation_holdout_predictions)) return(NULL)
  h2o.getFrame(object@model$cross_validation_holdout_predictions$name)
}

#'
#' Retrieve the cross-validation predictions
#'
#' @param object An \linkS4class{H2OModel} object.
#' @return Returns a list of H2OFrame objects
#' @export
h2o.cross_validation_predictions <- function(object) {
  if(!is(object, "H2OModel"))
    stop("object must be an H2O model")
  if (is.null(object@model$cross_validation_predictions)) return(NULL)
  lapply(object@model$cross_validation_predictions, function(x) h2o.getFrame(x$name))
}

#' Partial Dependence Plots
#'
#' Partial dependence plot gives a graphical depiction of the marginal effect of a variable on the response. The effect
#' of a variable is measured in change in the mean response. Note: Unlike randomForest's partialPlot when plotting
#' partial dependence the mean response (probabilities) is returned rather than the mean of the log class probability.
#'
#' @param object An \linkS4class{H2OModel} object.
#' @param data An H2OFrame object used for scoring and constructing the plot.
#' @param cols Feature(s) for which partial dependence will be calculated.
#' @param destination_key An key reference to the created partial dependence tables in H2O.
#' @param nbins Number of bins used. For categorical columns make sure the number of bins exceeds the level count.
#'        If you enable add_missing_NA, the returned length will be nbin+1.
#' @param plot A logical specifying whether to plot partial dependence table.
#' @param plot_stddev A logical specifying whether to add std err to partial dependence plot.
#' @param weight_column A string denoting which column of data should be used as the weight column.
#' @param include_na A logical specifying whether missing value should be included in the Feature values.
#' @param user_splits A two-level nested list containing user defined split points for pdp plots for each column.
#' If there are two columns using user defined split points, there should be two lists in the nested list.
#' Inside each list, the first element is the column name followed by values defined by the user.
#' @param save_to Fully qualified prefix of the image files the resulting plots should be saved to, e.g. '/home/user/pdp'.
#'  Plots for each feature are saved separately in PNG format, each file receives a suffix equal to the corresponding feature name, e.g. `/home/user/pdp_AGE.png`.
#'  If the files already exists, they will be overridden. Files are only saves if plot = TRUE (default).
#' @return Plot and list of calculated mean response tables for each feature requested.
#' @examples
#' \donttest{
#' library(h2o)
#' h2o.init()
#' prostate_path <- system.file("extdata", "prostate.csv", package = "h2o")
#' prostate <- h2o.uploadFile(path = prostate_path)
#' prostate[, "CAPSULE"] <- as.factor(prostate[, "CAPSULE"] )
#' prostate[, "RACE"] <- as.factor(prostate[,"RACE"] )
#' prostate_gbm <- h2o.gbm(x = c("AGE","RACE"),
#'                         y = "CAPSULE",
#'                         training_frame = prostate,
#'                         ntrees = 10,
#'                         max_depth = 5,
#'                         learn_rate = 0.1)
#' h2o.partialPlot(object = prostate_gbm, data = prostate, cols = c("AGE", "RACE"))
#' }
#' @export

h2o.partialPlot <- function(object, data, cols, destination_key, nbins=20, plot = TRUE, plot_stddev = TRUE,
                            weight_column=-1, include_na=FALSE, user_splits=NULL, save_to=NULL) {
  if(!is(object, "H2OModel")) stop("object must be an H2Omodel")
  if( is(object, "H2OMultinomialModel")) stop("object must be a regression model or binary classfier")
  if( is(object, "H2OOrdinalModel")) stop("object must be a regression model or binary classfier")
  if(!is(data, "H2OFrame")) stop("data must be H2OFrame")
  if(!is.numeric(nbins) | !(nbins > 0) ) stop("nbins must be a positive numeric")
  if(!is.logical(plot)) stop("plot must be a logical value")
  if(!is.logical(plot_stddev)) stop("plot must be a logical value")
  if(!is.logical(include_na)) stop("add_missing_NA must be a logical value")
  if(missing(cols)) cols =  object@parameters$x

  y = object@parameters$y
  x = cols
  args <- .verify_dataxy(data, x, y)

  if (is.numeric(weight_column) && (weight_column != -1)) {
      stop("weight_column should be a column name of your data frame.")
  } else if (is.character(weight_column)) { # weight_column_index is column name
    if (!weight_column %in% h2o.names(data))
      stop("weight_column_index should be one of your columns in your data frame.")
    else
      weight_column <- match(weight_column, h2o.names(data))-1
  }

  parms = list()
  parms$cols <- paste0("[", paste (args$x, collapse = ','), "]")
  parms$model_id  <- attr(object, "model_id")
  parms$frame_id <- attr(data, "id")
  parms$nbins <- nbins
  parms$weight_column_index <- weight_column
  parms$add_missing_na <- include_na

  if (length(user_splits) == 0) {
    parms$user_cols <- NULL
    parms$user_splits <- NULL
    parms$num_user_splits <- NULL
  } else {
    user_cols <- c()
    user_values <- c()
    user_num_splits <- c()
    column_names <- h2o.names(data)
    for (ind in c(1:length(user_splits))) {
      aList <- user_splits[[ind]]
      csname = aList[1]
      if (csname %in% column_names) {
        if (h2o.isnumeric(data[csname]) || h2o.isfactor(data[csname])) {
          nVal <- length(aList)-1
          if (h2o.isfactor(data[csname])) {
            domains <- h2o.levels(data[csname]) # enum values
            tempVal <- aList[2:length(aList)]
            intVals <- c(1:length(tempVal))
            for (eleind in c(1:nVal)) {
              eleIndex <- which(domains == tempVal[eleind])
              if (eleIndex>0) {
                intVals[eleind] <- which(domains == tempVal[eleind]) - 1
              } else {
                stop("Illegal enum value encountered.  To include missing values in your feature values, set include_na to TRUE")
              }
            }
            user_values <- c(user_values, intVals)
          } else {
            vals <- as.numeric(unlist(strsplit(aList[2:length(aList)], ",")))
            user_values <- c(user_values, vals)
          }

          user_num_splits <- c(user_num_splits, nVal)
          user_cols <- c(user_cols, csname)
        } else {
          stop ("Partial dependency plots are generated for numerical and categorical columns only.")
        }
      } else {
        stop(
          "column names used in user_splits are not valid.  They should be chosen from the columns of your data set"
        )
      }
    }
    parms$user_cols <- paste0("[", paste(user_cols, collapse=','), "]")
    parms$user_splits <- paste0("[", paste(user_values, collapse=','), "]")
    parms$num_user_splits <- paste0("[", paste(user_num_splits, collapse=','), "]")
  }

  if(!missing(destination_key)) parms$destination_key = destination_key

  res <- .h2o.__remoteSend(method = "POST", h2oRestApiVersion = 3, page = "PartialDependence/", .params = parms)
  .h2o.__waitOnJob(res$key$name)
  url <- gsub("/3/", "", res$dest$URL)
  res <- .h2o.__remoteSend(url, method = "GET", h2oRestApiVersion = 3)

  ## Change feature names to the original supplied, the following is okay because order is preserved
  pps <- res$partial_dependence_data
  for(i in 1:length(pps)) if(!all(is.na( pps[[i]])) ) names(pps[[i]]) <- c(cols[i], "mean_response", "stddev_response", "std_error_mean_response")

  col_types = unlist(h2o.getTypes(data))
  col_names = names(data)
  pp.plot <- function(pp) {
    if(!all(is.na(pp))) {
      type = col_types[which(col_names == names(pp)[1])]
      if(type == "enum") pp[,1] = factor( pp[,1], levels=pp[,1])

      ## Plot one standard deviation above and below the mean
      if( plot_stddev) {
        ## Added upper and lower std dev confidence bound
        upper = pp[,2] + pp[,3]
        lower = pp[,2] - pp[,3]
        plot(pp[,1:2], type = "l", main = attr(x,"description"), ylim  = c(min(lower), max(upper)))

        polygon(c(pp[,1], rev(pp[,1])), c(lower, rev(upper)), col = "grey75", border = F)
        lines(pp[,1], pp[,2], lwd = 2)
        lines(pp[,1], lower, col = "blue", lty = 2)
        lines(pp[,1], upper, col = "blue", lty = 2)
      } else {
        plot(pp[,1:2], type = "l", main = attr(x,"description") )
      }
    } else {
      print("Partial Dependence not calculated--make sure nbins is as high as the level count")
    }
  }

  pp.plot.save <- function(pp) {
    # If user accidentally provides one of the most common suffixes in R, it is removed.
    save_to <- gsub(replacement = "",pattern = "(\\.png)|(\\.jpg)|(\\.pdf)", x = save_to)
    destination_file <- paste0(save_to,"_",names(pp)[1],'.png')
    png(destination_file)
    pp.plot(pp)
    dev.off()
  }

  if(plot) lapply(pps, pp.plot)

  if(plot && !is.null(save_to)){
    lapply(pps, pp.plot.save)
  }

  if(length( pps) == 1) {
    return(pps[[1]])
  } else {
    return(pps)
  }
}

#' Feature Generation via H2O Deep Learning or DeepWater Model
#'
#' Extract the non-linear feature from an H2O data set using an H2O deep learning
#' model.
#' @param object An \linkS4class{H2OModel} object that represents the deep
#' learning model to be used for feature extraction.
#' @param data An H2OFrame object.
#' @param layer Index (for DeepLearning, integer) or Name (for DeepWater, String) of the hidden layer to extract
#' @return Returns an H2OFrame object with as many features as the
#'         number of units in the hidden layer of the specified index.
#' @seealso \code{\link{h2o.deeplearning}} for making H2O Deep Learning models.
#' @seealso \code{\link{h2o.deepwater}} for making H2O DeepWater models.
#' @examples
#' \donttest{
#' library(h2o)
#' h2o.init()
#' prostate_path = system.file("extdata", "prostate.csv", package = "h2o")
#' prostate = h2o.importFile(path = prostate_path)
#' prostate_dl = h2o.deeplearning(x = 3:9, y = 2, training_frame = prostate,
#'                                hidden = c(100, 200), epochs = 5)
#' prostate_deepfeatures_layer1 = h2o.deepfeatures(prostate_dl, prostate, layer = 1)
#' prostate_deepfeatures_layer2 = h2o.deepfeatures(prostate_dl, prostate, layer = 2)
#' head(prostate_deepfeatures_layer1)
#' head(prostate_deepfeatures_layer2)
#'
#' #if (h2o.deepwater.available()) {
#' #  prostate_dl = h2o.deepwater(x = 3:9, y = 2, backend="mxnet", training_frame = prostate,
#' #                              hidden = c(100, 200), epochs = 5)
#' #  prostate_deepfeatures_layer1 =
#' #    h2o.deepfeatures(prostate_dl, prostate, layer = "fc1_w")
#' #  prostate_deepfeatures_layer2 =
#' #    h2o.deepfeatures(prostate_dl, prostate, layer = "fc2_w")
#' #  head(prostate_deepfeatures_layer1)
#' #  head(prostate_deepfeatures_layer2)
#' #}
#' }
#' @export
h2o.deepfeatures <- function(object, data, layer) {
  url <- paste0('Predictions/models/', object@model_id, '/frames/', h2o.getId(data))
  if (is.null(layer)) layer <- 1
  if (is.numeric(layer)) {
    index = layer - 1
    res <- .h2o.__remoteSend(url, method = "POST", deep_features_hidden_layer=index, h2oRestApiVersion = 4)
  } else {
    res <- .h2o.__remoteSend(url, method = "POST", deep_features_hidden_layer_name=layer, h2oRestApiVersion = 4)
  }
  job_key <- res$key$name
  dest_key <- res$dest$name
  .h2o.__waitOnJob(job_key)
  h2o.getFrame(dest_key)
}

#'
#' The H2ONode class.
#'
#' @slot id An \code{integer} representing node's unique identifier. Generated by H2O.
#' @slot levels A \code{character} representing categorical levels on split from parent's node belonging into this node. NULL for root node or non-categorical splits.
#'
#' #' @aliases H2ONode
#'
setClass("H2ONode", representation(
  id = "integer"
))

#'
#' The H2OLeafNode class.
#'
#' This class represents a single leaf node in an \code{H2OTree}.
#'
#' #' @aliases H2OLeafNode
#'
setClass("H2OLeafNode", representation(
  prediction = "numeric"
),
contains = "H2ONode")

#'
#' The H2OSplitNode class.
#'
#' This class represents a single non-terminal node in an \code{H2OTree}.
#' @slot threshold A \code{numeric} split threshold, typically when the split column is numerical.
#' @slot left_child A \code{H2ONodeOrNULL} representing the left child node, if a node has one.
#' @slot right_child A \code{H2ONodeOrNULL} representing the right child node, if a node has one.
#' @slot split_feature A \code{character} representing the name of the column this node splits on.
#' @slot left_levels A \code{character} representing the levels of a categorical feature heading to the left child of this node. NA for non-categorical split.
#' @slot right_levels A \code{character} representing the levels of a categorical feature heading to the right child of this node. NA for non-categorical split.
#' @slot na_direction A \code{character} representing the direction of NA values. LEFT means NA values go to the left child node, RIGH means NA values go to the right child node.
#' @aliases H2OSplitNode
#' @export
setClass(
  "H2OSplitNode",
  representation(
    threshold = "numeric",
    left_child = "H2ONode",
    right_child = "H2ONode",
    split_feature = "character",
    left_levels = "character",
    right_levels = "character",
    na_direction = "character"
  ),
  contains = "H2ONode"
)

#' @rdname H2ONode-class
#' @param object an \code{H2ONode} object.
#' @export
setMethod('show', 'H2ONode',
          function(object){
            print.H2ONode(object)
          })

print.H2ONode <- function(node){
  cat("Node ID", node@id, "\n\n")
  if(class(node) == "H2OLeafNode"){
    cat("Terminal node. Prediction is")
    return()
  }


  if(!is.null(node@left_child)) cat("Left child node ID =", node@left_child@id, "\n") else cat("There is no left child \n")
  if(!is.null(node@right_child)) cat("Right child node ID =", node@right_child@id,"\n") else cat("There is no right child \n")
  cat("\n")
  cat("Splits on column", node@split_feature, "\n")

  if(is.na(node@threshold)){
    if(!is.null(node@left_child)) cat("  - Categorical levels going to the left node:", node@left_levels, "\n")
    if(!is.null(node@right_child)) cat("  - Categorical levels to the right node:", node@right_levels, "\n")
  } else {
    cat("Split threshold <", node@threshold,"to the left node, >=",node@threshold ,"to the right node\n")
  }
  cat("\n")
  if(!is.na(node@na_direction)) cat("NA values go to the", node@na_direction,"node")
}

#'
#' The H2OTree class.
#'
#' This class represents a model of a Tree built by one of H2O's algorithms (GBM, Random Forest).
#' @slot root_node A \code{H2ONode} representing the beginning of the tree behind the model. Allows further tree traversal.
#' @slot left_children An \code{integer} vector with left child nodes of tree's nodes
#' @slot right_children An \code{integer} vector with right child nodes of tree's nodes
#' @slot node_ids An \code{integer} representing identification number of a node. Node IDs are generated by H2O.
#' @slot descriptions A \code{character} vector with descriptions for each node to be found in the tree. Contains split threshold if the split is based on numerical column.
#'                    For cactegorical splits, it contains list of categorical levels for transition from the parent node.
#' @slot model_id A \code{character} with the name of the model this tree is related to.
#' @slot tree_number An \code{integer} representing the order in which the tree has been built in the model.
#' @slot tree_class A \code{character} representing name of tree's class. Number of tree classes equals to the number of levels in categorical response column.
#'                  As there is exactly one class per categorical level, name of tree's class equals to the corresponding categorical level of response column.
#'                  In case of regression and binomial, the name of the categorical level is ignored can be omitted, as there is exactly one tree built in both cases.
#' @slot thresholds A \code{numeric} split thresholds. Split thresholds are not only related to numerical splits, but might be present in case of categorical split as well.
#' @slot features A \code{character} with names of the feature/column used for the split.
#' @slot levels A \code{character} representing categorical levels on split from parent's node belonging into this node. NULL for root node or non-categorical splits.
#' @slot nas A \code{character} representing if NA values go to the left node or right node. May be NA if node is a leaf.
#' @slot predictions A \code{numeric} representing predictions for each node in the graph.
#' @aliases H2OTree
#' @export
setClass(
  "H2OTree",
  representation(
    root_node = "H2ONode",
    left_children = "integer",
    right_children = "integer",
    node_ids = "integer",
    descriptions = "character",
    model_id = "character",
    tree_number = "integer",
    tree_class = "character",
    thresholds = "numeric",
    features = "character",
    levels = "list",
    nas = "character",
    predictions = "numeric"
  )
)

#' @rdname H2OTree-class
#' @param object an \code{H2OTree} object.
#' @export
setMethod('show', 'H2OTree',
          function(object){
            print.H2OTree(object)
          })

print.H2OTree <- function(tree){
  cat(paste0("Tree related to model '", tree@model_id,"'. Tree number is"), paste0(tree@tree_number,", tree class is '",tree@tree_class, "'\n"))
  cat("The tree has", length(tree), "nodes")
}

#'
#' Overrides the behavior of length() function on H2OTree class. Returns number of nodes in an \code{H2OTree}
#' @param x An \code{H2OTree} to count nodes for.
#'
setMethod("length", signature(x = "H2OTree"), function(x) {
  length(x@left_children)
})


.h2o.walk_tree <- function(node, tree){
  if(node == -1) {return(NULL)}
  child_node_index <- node + 1
  left <- tree@left_children[child_node_index]
  right <- tree@right_children[child_node_index]

  node_levels <- if(is.null(tree@levels[[node + 1]])) NA_character_ else tree@levels[[node + 1]]

  left_child = .h2o.walk_tree(left, tree)
  right_child = .h2o.walk_tree(right, tree)

  node <- NULL
  if(is.null(left_child) && is.null(right_child)){
    node <- new("H2OLeafNode",
        id = tree@node_ids[child_node_index],
        prediction = tree@predictions[child_node_index]
        )
  } else {
      left_node_levels <- if(is.null(tree@levels[[left + 1]])) NA_character_ else tree@levels[[left + 1]]
      right_node_levels <- if(is.null(tree@levels[[right + 1]])) NA_character_ else tree@levels[[right + 1]]
      node <- new ("H2OSplitNode",
       id = tree@node_ids[child_node_index],
       left_child = left_child,
       right_child = right_child,
       threshold = tree@thresholds[child_node_index],
       split_feature = tree@features[child_node_index],
       na_direction = tree@nas[child_node_index],
       left_levels = left_node_levels,
       right_levels = right_node_levels)
  }

  node
}

#' Fetchces a single tree of a H2O model. This function is intended to be used on Gradient Boosting Machine models or Distributed Random Forest models.
#'
#' Usage example:
#' airlines.data <- h2o.importFile(path = '/path/to/airlines_train.csv')
#' gbm.model = h2o.gbm(x=c("Origin", "Dest", "Distance"),y="IsDepDelayed",training_frame=airlines.data ,model_id="gbm_trees_model")
#' tree <-h2o.getModelTree(gbm.model, 1, 1);
#'
#' @param model Model with trees
#' @param tree_number Number of the tree in the model to fetch, starting with 1
#' @param tree_class Name of the class of the tree (if applicable). This value is ignored for regression and binomial response column, as there is only one tree built.
#'                   As there is exactly one class per categorical level, name of tree's class equals to the corresponding categorical level of response column.
#' @return Returns an H2OTree object with detailed information about a tree.
#' @export
h2o.getModelTree <- function(model, tree_number, tree_class = NA) {
  url <- "Tree"
  tree_class_request = tree_class;
  if(is.na(tree_class)){
    tree_class_request <- "";
  }
  res <- .h2o.__remoteSend(
      url,
      method = "GET",
      h2oRestApiVersion = 3,
      model = model@model_id,
      tree_number = tree_number - 1,
      tree_class = tree_class_request
    )

  res$thresholds[is.nan(res$thresholds)] <- NA

  tree <- new(
    "H2OTree",
    left_children = res$left_children,
    right_children = res$right_children,
    descriptions = res$descriptions,
    model_id = model@model_id,
    tree_number = as.integer(res$tree_number + 1),
    thresholds = res$thresholds,
    features = res$features,
    nas = res$nas,
    predictions = res$predictions
  )

  node_index <- 0
  left_ordered <- c()
  right_ordered <- c()
  node_ids <- c(res$root_node_id)

  for(i in 1:length(tree@left_children)){
    if(tree@left_children[i] != -1){
      node_index <- node_index + 1
      left_ordered[i] <- node_index
      node_ids[node_index + 1] <- tree@left_children[i]
    } else {
      left_ordered[i] <- -1
    }

    if(tree@right_children[i] != -1){
      node_index <- node_index + 1
      right_ordered[i] <- node_index
      node_ids[node_index + 1] <- tree@right_children[i]
    } else {
      right_ordered[i] <- -1
    }
  }

  tree@node_ids <- node_ids
  tree@left_children <- as.integer(left_ordered)
  tree@right_children <- as.integer(right_ordered)

  if(!is.null(res$tree_class)){
    tree@tree_class <- res$tree_class
  }

  if(is.logical(res$levels)){ # Vector of NAs is recognized as logical type in R
    tree@levels <- rep(list(NULL), length(res$levels))
  } else {
    tree@levels <- res$levels
  }

  for (i in 1:length(tree@levels)){
    if(!is.null(tree@levels[[i]])){
    tree@levels[[i]] <- tree@levels[[i]] + 1
    }
  }

  # Convert numerical categorical levels to characters
  pointer <-as.integer(1);
  for(i in 1:length(tree@left_children)){

    right <- tree@right_children[i];
    left <- tree@left_children[i]
    split_column_cat_index <- match(tree@features[i], model@model$names) # Indexof split column on children's parent node
    if(is.na(split_column_cat_index)){ # If the split is not categorical, just increment & continue
      if(right != -1) pointer <- pointer + 1;
      if(left != -1) pointer <- pointer + 1;
      next
    }
    split_column_domain <- model@model$domains[[split_column_cat_index]]

    # Left child node's levels converted to characters
    left_char_categoricals <- c()
    if(left != -1)  {
      pointer <- pointer + 1;

      if(!is.null(tree@levels[[pointer]])){
        for(level_index in 1:length(tree@levels[[pointer]])){
          left_char_categoricals[level_index] <- split_column_domain[tree@levels[[pointer]][level_index]]
        }
        tree@levels[[pointer]] <- left_char_categoricals;
      }
    }


    # Right child node's levels converted to characters, if there is any
    right_char_categoricals <- c()
    if(right != -1)  {
      pointer <- pointer + 1;
      if(!is.null(tree@levels[[pointer]])){
        for(level_index in 1:length(tree@levels[[pointer]])){
          right_char_categoricals[level_index] <- split_column_domain[tree@levels[[pointer]][level_index]]
        }
        tree@levels[[pointer]] <- right_char_categoricals
      }
    }
  }
  tree@root_node <- .h2o.walk_tree(0, tree)
  tree
}

#' @export
print.h2o.stackedEnsemble.summary <- function(x, ...) cat(x, sep = "\n")<|MERGE_RESOLUTION|>--- conflicted
+++ resolved
@@ -607,19 +607,11 @@
 #' \donttest{
 #' library(h2o)
 #' h2o.init()
-<<<<<<< HEAD
 #' prostate_path <- system.file("extdata", "prostate.csv", package = "h2o")
 #' prostate <- h2o.uploadFile(path = prostate_path)
 #' prostate$CAPSULE <- as.factor(prostate$CAPSULE)
 #' prostate_gbm <- h2o.gbm(3:9, "CAPSULE", prostate)
 #' h2o.performance(model = prostate_gbm, newdata=prostate)
-=======
-#' prosPath <- system.file("extdata", "prostate.csv", package="h2o")
-#' prostate.hex <- h2o.uploadFile(path = prosPath)
-#' prostate.hex$CAPSULE <- as.factor(prostate.hex$CAPSULE)
-#' prostate.gbm <- h2o.gbm(3:9, "CAPSULE", prostate.hex)
-#' h2o.performance(model = prostate.gbm, newdata=prostate.hex)
->>>>>>> b131edea
 #'
 #' ## If model uses balance_classes
 #' ## the results from train = TRUE will not match the results from newdata = prostate.hex
