package water;

import hex.ModelExportOption;
import hex.glrm.GLRM;
import hex.glrm.GLRMModel;
import hex.tree.isofor.IsolationForest;
import hex.tree.isofor.IsolationForestModel;
import hex.tree.isoforextended.ExtendedIsolationForest;
import hex.tree.isoforextended.ExtendedIsolationForestModel;
import org.junit.Assert;
import org.junit.Test;

import java.io.File;
import java.io.IOException;

import hex.Model;
import hex.ModelMetrics;
import hex.glm.GLM;
import hex.glm.GLMModel;
import hex.tree.CompressedTree;
import hex.tree.SharedTreeModel;
import hex.tree.drf.DRF;
import hex.tree.drf.DRFModel;
import hex.tree.gbm.GBM;
import hex.tree.gbm.GBMModel;
<<<<<<< HEAD
import water.fvec.Chunk;
=======
import org.junit.runner.RunWith;
>>>>>>> 6a96b7c7
import water.fvec.Frame;
import water.runner.CloudSize;
import water.runner.H2ORunner;
import water.util.Log;

import static org.junit.Assert.*;
import static water.TestUtil.ar;
import static water.TestUtil.assertFrameEquals;
import static water.TestUtil.parse_test_file;

@CloudSize(1)
@RunWith(H2ORunner.class)
public class ModelSerializationTest {

  @Test public void testSimpleModel() throws IOException {
    // Create a model
    BlahModel.BlahParameters params = new BlahModel.BlahParameters();
    BlahModel.BlahOutput output = new BlahModel.BlahOutput(false, false, false);

    Model model = new BlahModel(Key.make("BLAHModel"), params, output);
    DKV.put(model._key, model);
    // Create a serializer, save a model and reload it
    Model loadedModel = null;
    try {
      loadedModel = saveAndLoad(model);
      // And compare
      assertModelBinaryEquals(model, loadedModel);
    } finally {
      if (loadedModel != null) loadedModel.delete();
    }
  }

  @Test
  public void testGBMModelMultinomial() throws IOException {
    GBMModel model, loadedModel = null;
    try {
      model = prepareGBMModel("smalldata/iris/iris.csv", "C5");
      CompressedTree[][] trees = getTrees(model);
      loadedModel = saveAndLoad(model);
      // And compare
      assertModelBinaryEquals(model, loadedModel);
      CompressedTree[][] loadedTrees = getTrees(loadedModel);
      assertTreeEquals("Trees have to be binary same", trees, loadedTrees);
    } finally {
      if (loadedModel!=null) loadedModel.delete();
    }
  }

  @Test
  public void testGBMModelBinomial() throws IOException {
    GBMModel model, loadedModel = null;
    try {
      GBMModel.GBMParameters gbmParameters = new GBMModel.GBMParameters();
      gbmParameters._ignored_columns = ar("ID");
      model = prepareGBMModel("smalldata/logreg/prostate.csv", gbmParameters, "CAPSULE");
      CompressedTree[][] trees = getTrees(model);
      loadedModel = saveAndLoad(model);
      // And compare
      assertModelBinaryEquals(model, loadedModel);
      CompressedTree[][] loadedTrees = getTrees(loadedModel);
      assertTreeEquals("Trees have to be binary same", trees, loadedTrees);
    } finally {
      if (loadedModel!=null) loadedModel.delete();
    }
  }

  @Test
  public void testGBMModelBinomialWithCV() throws IOException {
    GBMModel model, loadedModel = null;
    final Key<Frame> holdPredsCloneKey = Key.make();
    try {
      GBMModel.GBMParameters gbmParameters = new GBMModel.GBMParameters();
      gbmParameters._ignored_columns = ar("ID");
      gbmParameters._nfolds = 2;
      gbmParameters._keep_cross_validation_predictions = true;
      model = prepareGBMModel("smalldata/logreg/prostate.csv", gbmParameters, "CAPSULE");
      Frame holdoutPreds = DKV.getGet(model._output._cross_validation_holdout_predictions_frame_id);
      assertNotNull(holdoutPreds);
      Frame holdoutPredsClone = holdoutPreds.deepCopy(holdPredsCloneKey.toString());
      DKV.put(holdoutPredsClone);
      loadedModel = saveAndLoad(model, ModelExportOption.INCLUDE_CV_PREDICTIONS);
      // And compare
      assertModelBinaryEquals(model, loadedModel);
      // Check that holdout predictions were re-loaded as well
      Frame holdoutPredsReloaded = DKV.getGet(model._output._cross_validation_holdout_predictions_frame_id);
      assertNotNull(holdoutPredsReloaded);
      assertFrameEquals(holdoutPredsClone, holdoutPredsReloaded, 0);
    } finally {
      if (loadedModel!=null) 
        loadedModel.delete();
      Keyed.remove(holdPredsCloneKey);
    }
  }

  @Test
  public void testGBMModelBinomialWithCV_noExport() throws IOException {
    GBMModel model, loadedModel = null;
    try {
      GBMModel.GBMParameters gbmParameters = new GBMModel.GBMParameters();
      gbmParameters._ignored_columns = ar("ID");
      gbmParameters._nfolds = 2;
      gbmParameters._keep_cross_validation_predictions = true;
      model = prepareGBMModel("smalldata/logreg/prostate.csv", gbmParameters, "CAPSULE");
      assertNotNull(DKV.getGet(model._output._cross_validation_holdout_predictions_frame_id));
      loadedModel = saveAndLoad(model);
      // And compare
      assertModelBinaryEquals(model, loadedModel);
      // Check that holdout predictions were re-loaded as well
      assertNull(DKV.getGet(model._output._cross_validation_holdout_predictions_frame_id));
    } finally {
      if (loadedModel!=null)
        loadedModel.delete();
    }
  }

  @Test
  public void testDRFModelMultinomial() throws IOException {
    DRFModel model, loadedModel = null;
    try {
      model = prepareDRFModel("smalldata/iris/iris.csv", new String[0], "C5", true, 5);
      CompressedTree[][] trees = getTrees(model);
      loadedModel = saveAndLoad(model);
      // And compare
      assertModelBinaryEquals(model, loadedModel);
      CompressedTree[][] loadedTrees = getTrees(loadedModel);
      assertTreeEquals("Trees have to be binary same", trees, loadedTrees);
    } finally {
      if (loadedModel!=null) loadedModel.delete();
    }
  }

  @Test
  public void testDRFModelBinomial() throws IOException {
    DRFModel model = null, loadedModel = null;
    try {
      model = prepareDRFModel("smalldata/logreg/prostate.csv", ar("ID"), "CAPSULE", true, 5);
      CompressedTree[][] trees = getTrees(model);
      loadedModel = saveAndLoad(model);
      // And compare
      assertModelBinaryEquals(model, loadedModel);
      CompressedTree[][] loadedTrees = getTrees(loadedModel);
      assertTreeEquals("Trees have to be binary same", trees, loadedTrees);
    } finally {
      if (model!=null) model.delete();
      if (loadedModel!=null) loadedModel.delete();
    }
  }

  @Test
  public void testIsolationForestModel() throws IOException {
    IsolationForestModel model = null, loadedModel = null;
    try {
      model = prepareIsoForModel("smalldata/logreg/prostate.csv", ar("ID", "CAPSULE"), 5);
      CompressedTree[][] trees = getTrees(model);
      loadedModel = saveAndLoad(model);
      // And compare
      assertModelBinaryEquals(model, loadedModel);
      CompressedTree[][] loadedTrees = getTrees(loadedModel);
      assertTreeEquals("Trees have to be binary same", trees, loadedTrees);
    } finally {
      if (model!=null) model.delete();
      if (loadedModel!=null) loadedModel.delete();
    }
  }

<<<<<<< HEAD
  @Test
  public void testExtendedIsolationForestModel() throws IOException {
    ExtendedIsolationForestModel model = null;
    ExtendedIsolationForestModel loadedModel = null;
    Frame frame = null;
    Frame anomaly = null;
    Frame anomalyLoaded = null;
    try {
      frame = parse_test_file("smalldata/logreg/prostate.csv");
      model = prepareExtIsoForModel(frame, ar("ID", "CAPSULE"), 5, 1);
      loadedModel = saveAndLoad(model);
      assertModelBinaryEquals(model, loadedModel);
      anomaly = model.score(frame);
      anomalyLoaded = loadedModel.score(frame);
      assertFrameEquals(anomaly, anomalyLoaded, 1e-3);
    } finally {
      if (model != null)
        model.delete();
      if (loadedModel != null)
        loadedModel.delete();
      if (frame != null)
        frame.delete();
      if (anomaly != null)
        anomaly.delete();
      if (anomalyLoaded != null)
        anomalyLoaded.delete();
    }
  }

=======
>>>>>>> 6a96b7c7
  @Test
  public void testGLMModel() throws IOException {
    GLMModel model, loadedModel = null;
    try {
      model = prepareGLMModel("smalldata/junit/cars.csv", new String[0], "power (hp)", GLMModel.GLMParameters.Family.poisson);
      loadedModel = saveAndLoad(model);
      assertModelBinaryEquals(model, loadedModel);
    } finally {
      if (loadedModel!=null) loadedModel.delete();
    }
  }

  @Test
  public void testGLRMModel() throws IOException {
    GLRMModel model, loadedModel = null;
    try {
      model = prepareGLRMModel("smalldata/junit/cars.csv", new String[0], "power (hp)");
      loadedModel = saveAndLoad(model);
      assertModelBinaryEquals(model, loadedModel);
      assertNotNull(loadedModel._output._init_key.get());
      assertNotNull(loadedModel._output._representation_key.get());
      for (Key<ModelMetrics> mmKey : loadedModel._output.getModelMetrics()) {
        assertNotNull(mmKey.get());         
      }
    } finally {
      if (loadedModel != null) loadedModel.delete();
    }
  }

  private GBMModel prepareGBMModel(String dataset, String response) {
    return prepareGBMModel(dataset, new GBMModel.GBMParameters(), response);
  }
  
  private GBMModel prepareGBMModel(String dataset, GBMModel.GBMParameters gbmParams, String response) {
    Frame f = parse_test_file(dataset);
    try {
      if (!f.vec(response).isCategorical()) {
        f.replace(f.find(response), f.vec(response).toCategoricalVec()).remove();
        DKV.put(f._key, f);
      }
      gbmParams._train = f._key;
      gbmParams._response_column = response;
      gbmParams._ntrees = 5;
      gbmParams._score_each_iteration = true;
      return new GBM(gbmParams).trainModel().get();
    } finally {
      if (f!=null) f.delete();
    }
  }

  private DRFModel prepareDRFModel(String dataset, String[] ignoredColumns, String response, boolean classification, int ntrees) {
    Frame f = parse_test_file(dataset);
    try {
      if (classification && !f.vec(response).isCategorical()) {
        f.replace(f.find(response), f.vec(response).toCategoricalVec()).remove();
        DKV.put(f._key, f);
      }
      DRFModel.DRFParameters drfParams = new DRFModel.DRFParameters();
      drfParams._train = f._key;
      drfParams._ignored_columns = ignoredColumns;
      drfParams._response_column = response;
      drfParams._ntrees = ntrees;
      drfParams._score_each_iteration = true;
      return new DRF(drfParams).trainModel().get();
    } finally {
      if (f!=null) f.delete();
    }
  }

  private IsolationForestModel prepareIsoForModel(String dataset, String[] ignoredColumns, int ntrees) {
    Frame f = parse_test_file(dataset);
    try {
      IsolationForestModel.IsolationForestParameters ifParams = new IsolationForestModel.IsolationForestParameters();
      ifParams._train = f._key;
      ifParams._ignored_columns = ignoredColumns;
      ifParams._ntrees = ntrees;
      ifParams._score_each_iteration = true;
      return new IsolationForest(ifParams).trainModel().get();
    } finally {
      if (f!=null) f.delete();
    }
  }

  private ExtendedIsolationForestModel prepareExtIsoForModel(Frame frame, String[] ignoredColumns,
                                                             int ntrees, int extensionLevel) {
      ExtendedIsolationForestModel.ExtendedIsolationForestParameters eifParams =
              new ExtendedIsolationForestModel.ExtendedIsolationForestParameters();
      eifParams._train = frame._key;
      eifParams._ntrees = ntrees;
      eifParams.extension_level = extensionLevel;
      eifParams._score_each_iteration = true;

      return new ExtendedIsolationForest(eifParams).trainModel().get();
  }  

  private GLMModel prepareGLMModel(String dataset, String[] ignoredColumns, String response, GLMModel.GLMParameters.Family family) {
    Frame f = parse_test_file(dataset);
    try {
      GLMModel.GLMParameters params = new GLMModel.GLMParameters();
      params._train = f._key;
      params._ignored_columns = ignoredColumns;
      params._response_column = response;
      params._family = family;
      return new GLM(params).trainModel().get();
    } finally {
      if (f!=null) f.delete();
    }
  }

  private GLRMModel prepareGLRMModel(String dataset, String[] ignoredColumns, String response) {
    Frame f = parse_test_file(dataset);
    try {
      GLRMModel.GLRMParameters params = new GLRMModel.GLRMParameters();
      params._train = f._key;
      params._ignored_columns = ignoredColumns;
      params._response_column = response;
      return new GLRM(params).trainModel().get();
    } finally {
      if (f!=null) f.delete();
    }
  }

  /** Dummy model to test model serialization */
  static class BlahModel extends Model<BlahModel, BlahModel.BlahParameters, BlahModel.BlahOutput> {
    public BlahModel(Key selfKey, BlahParameters params, BlahOutput output) { super(selfKey, params, output); }
    @Override public ModelMetrics.MetricBuilder makeMetricBuilder(String[] domain) { return null; }
    @Override protected double[] score0(double[] data, double[] preds) { return new double[0]; }
    static class BlahParameters extends Model.Parameters {
      public String algoName() { return "Blah"; }
      public String fullName() { return "Blah"; }
      public String javaName() { return BlahModel.class.getName(); }
      @Override public long progressUnits() { return 0; }
    }
    static class BlahOutput extends Model.Output {
      public BlahOutput(boolean hasWeights, boolean hasOffset, boolean hasFold) {
        super(hasWeights, hasOffset, hasFold);
      }
    }
  }

  // Serialize to and from a file
  private <M extends Model<?, ?, ?>> M saveAndLoad(M model, ModelExportOption... options) throws IOException {
    File file = File.createTempFile(model.getClass().getSimpleName(),null);
    try {
      String path = file.getAbsolutePath();
      model.exportBinaryModel(path, true, options);
      Log.info("Model export file size: " + file.length());
      model.delete();
      return Model.importBinaryModel(path);
    } finally {
      if (! file.delete())
        Log.err("Temporary file " + file + " was not deleted.");
    }
  }

  public static void assertModelBinaryEquals(Model a, Model b) {
    assertArrayEquals("The serialized models are not binary same!", a.write(new AutoBuffer()).buf(), b.write(new AutoBuffer()).buf());
  }

  public static void assertIcedBinaryEquals(String msg, Iced a, Iced b) {
    if (a == null) {
      assertNull(msg, b);
    } else {
      assertArrayEquals(msg, a.write(new AutoBuffer()).buf(), b.write(new AutoBuffer()).buf());
    }
  }

  public static void assertTreeEquals(String msg, CompressedTree[][] a, CompressedTree[][] b) {
    assertTreeEquals(msg, a, b, false);
  }

  public static void assertTreeEquals(String msg, CompressedTree[][] a, CompressedTree[][] b, boolean ignoreKeyField) {
    Assert.assertEquals("Number of trees has to match", a.length, b.length);
    for (int i = 0; i < a.length ; i++) {
      Assert.assertEquals("Number of trees per tree has to match", a[i].length, b[i].length);
      for (int j = 0; j < a[i].length; j++) {
        Key oldAKey = null;
        Key oldBKey = null;

        if (ignoreKeyField) {
          if (a[i][j] != null) {
            oldAKey = a[i][j]._key;
            a[i][j]._key = null;
          }
          if (b[i][j] != null) {
            oldBKey = b[i][j]._key;
            b[i][j]._key = null;
          }
        }
        assertIcedBinaryEquals(msg, a[i][j], b[i][j]);
        if (ignoreKeyField) {
          if (a[i][j] != null) {
            a[i][j]._key = oldAKey;
          }
          if (b[i][j] != null) {
            b[i][j]._key = oldBKey;
          }
        }
      }
    }
  }

  public static CompressedTree[][] getTrees(SharedTreeModel tm) {
    SharedTreeModel.SharedTreeOutput tmo = (SharedTreeModel.SharedTreeOutput) tm._output;
    int ntrees   = tmo._ntrees;
    int nclasses = tmo.nclasses();
    CompressedTree[][] result = new CompressedTree[ntrees][nclasses];

    for (int i = 0; i < ntrees; i++) {
      for (int j = 0; j < nclasses; j++) {
        if (tmo._treeKeys[i][j] != null)
          result[i][j] = tmo.ctree(i, j);
      }
    }

    return result;
  }
}<|MERGE_RESOLUTION|>--- conflicted
+++ resolved
@@ -23,11 +23,7 @@
 import hex.tree.drf.DRFModel;
 import hex.tree.gbm.GBM;
 import hex.tree.gbm.GBMModel;
-<<<<<<< HEAD
-import water.fvec.Chunk;
-=======
 import org.junit.runner.RunWith;
->>>>>>> 6a96b7c7
 import water.fvec.Frame;
 import water.runner.CloudSize;
 import water.runner.H2ORunner;
@@ -193,7 +189,6 @@
     }
   }
 
-<<<<<<< HEAD
   @Test
   public void testExtendedIsolationForestModel() throws IOException {
     ExtendedIsolationForestModel model = null;
@@ -222,9 +217,7 @@
         anomalyLoaded.delete();
     }
   }
-
-=======
->>>>>>> 6a96b7c7
+  
   @Test
   public void testGLMModel() throws IOException {
     GLMModel model, loadedModel = null;
