--- conflicted
+++ resolved
@@ -13,19 +13,12 @@
 				"validation_frame",
         "nfolds",
         "keep_cross_validation_predictions",
-<<<<<<< HEAD
-=======
         "score_each_iteration",
->>>>>>> ac26cf2d
         "fold_assignment",
         "fold_column",
 				"response_column",
 				"ignored_columns",
 				"ignore_const_cols",
-<<<<<<< HEAD
-				"score_each_iteration",
-=======
->>>>>>> ac26cf2d
 				"offset_column",
 				"weights_column",
 				"balance_classes",
@@ -37,10 +30,7 @@
 				"max_depth",
 				"min_rows",
 				"nbins",
-<<<<<<< HEAD
-=======
         "nbins_top_level",
->>>>>>> ac26cf2d
 				"nbins_cats",
 				"r2_stopping",
 				"seed",
