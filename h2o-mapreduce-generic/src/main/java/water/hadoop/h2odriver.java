package water.hadoop;

import org.apache.hadoop.conf.Configuration;
import org.apache.hadoop.conf.Configured;
import org.apache.hadoop.fs.Path;
import org.apache.hadoop.io.Text;
import org.apache.hadoop.io.Writable;
import org.apache.hadoop.mapreduce.InputFormat;
import org.apache.hadoop.mapreduce.InputSplit;
import org.apache.hadoop.mapreduce.Job;
import org.apache.hadoop.mapreduce.JobContext;
import org.apache.hadoop.mapreduce.RecordReader;
import org.apache.hadoop.mapreduce.TaskAttemptContext;
import org.apache.hadoop.mapreduce.lib.output.FileOutputFormat;
import org.apache.hadoop.mapreduce.lib.output.NullOutputFormat;
import org.apache.hadoop.security.UserGroupInformation;
import org.apache.hadoop.util.Tool;
import org.apache.hadoop.util.ToolRunner;
import water.H2O;
import water.H2OStarter;
import water.ProxyStarter;
import water.init.NetworkInit;
import water.network.SecurityUtils;
import water.util.ArrayUtils;
import water.util.StringUtils;
import water.webserver.iface.Credentials;

import java.io.BufferedReader;
import java.io.BufferedWriter;
import java.io.ByteArrayOutputStream;
import java.io.DataInput;
import java.io.DataOutput;
import java.io.File;
import java.io.FileInputStream;
import java.io.FileOutputStream;
import java.io.FileReader;
import java.io.FileWriter;
import java.io.IOException;
import java.io.InputStream;
import java.io.InputStreamReader;
import java.io.Writer;
import java.lang.reflect.Method;
import java.net.BindException;
import java.net.InetAddress;
import java.net.InetSocketAddress;
import java.net.NetworkInterface;
import java.net.ServerSocket;
import java.net.Socket;
import java.net.SocketException;
import java.net.URI;
import java.net.URL;
import java.util.ArrayList;
import java.util.Enumeration;
import java.util.HashSet;
import java.util.List;
import java.util.Random;
import java.util.concurrent.Callable;
import java.util.concurrent.ExecutorService;
import java.util.concurrent.Executors;
import java.util.concurrent.Future;
import java.util.concurrent.TimeUnit;
import java.util.concurrent.TimeoutException;
import java.util.concurrent.atomic.AtomicInteger;
import java.util.regex.Matcher;
import java.util.regex.Pattern;

import static water.hadoop.DelegationTokenRefresher.KEYTAB_FILE;
import static water.hadoop.h2omapper.H2O_AUTH_PRINCIPAL;
import static water.util.JavaVersionUtils.JAVA_VERSION;

/**
 * Driver class to start a Hadoop mapreduce job which wraps an H2O cluster launch.
 *
 * All mapreduce I/O is typed as <Text, Text>.
 * The first Text is the Key (Mapper Id).
 * The second Text is the Value (a log output).
 *
 * Adapted from
 * https://svn.apache.org/repos/asf/hadoop/common/trunk/hadoop-mapreduce-project/hadoop-mapreduce-client/hadoop-mapreduce-client-jobclient/src/test/java/org/apache/hadoop/SleepJob.java
 */
@SuppressWarnings("deprecation")
public class h2odriver extends Configured implements Tool {

  final static String ARGS_CONFIG_FILE_PATTERN = "/etc/h2o/%s.args";
  final static String DEFAULT_ARGS_CONFIG = "h2odriver";
  final static String ARGS_CONFIG_PROP = "ai.h2o.args.config";
  final static String DRIVER_JOB_CALL_TIMEOUT_SEC = "ai.h2o.driver.call.timeout";
  private static final int GEN_PASSWORD_LENGTH = 16;

  static {
      if(!JAVA_VERSION.isKnown()) {
          System.err.println("Couldn't parse Java version: " + System.getProperty("java.version"));
          System.exit(1);
      }
  }

  final static int DEFAULT_CLOUD_FORMATION_TIMEOUT_SECONDS = 120;
  final static int CLOUD_FORMATION_SETTLE_DOWN_SECONDS = 2;
  final static int DEFAULT_EXTRA_MEM_PERCENT = 10;

  // Options that are parsed by the main thread before other threads are created.
  static String jobtrackerName = null;
  static int numNodes = -1;
  static String outputPath = null;
  static String mapperXmx = null;
  static int extraMemPercent = -1;            // Between 0 and 10, typically.  Cannot be negative.
  static String mapperPermSize = null;
  static String driverCallbackIp = null;
  static int driverCallbackPort = 0;          // By default, let the system pick the port.
  static PortRange driverCallbackPortRange = null;
  static String network = null;
  static boolean disown = false;
  static String clusterReadyFileName = null;
  static String hadoopJobId = "";
  static String applicationId = "";
  static int cloudFormationTimeoutSeconds = DEFAULT_CLOUD_FORMATION_TIMEOUT_SECONDS;
  static int nthreads = -1;
  static String contextPath = null;
  static int basePort = -1;
  static int portOffset = -1;
  static boolean beta = false;
  static boolean enableRandomUdpDrop = false;
  static boolean enableExceptions = false;
  static boolean enableVerboseGC = true;
  static boolean enablePrintGCDetails = true;
  static boolean enablePrintGCTimeStamps = true;
  static boolean enableVerboseClass = false;
  static boolean enablePrintCompilation = false;
  static boolean enableExcludeMethods = false;
  static boolean enableLog4jDefaultInitOverride = true;
  static boolean enableDebug = false;
  static boolean enableSuspend = false;
  static int debugPort = 5005;    // 5005 is the default from IDEA
  static String flowDir = null;
  static ArrayList<String> extraArguments = new ArrayList<String>();
  static ArrayList<String> extraJvmArguments = new ArrayList<String>();
  static String jksFileName = null;
  static String jksPass = null;
  static String securityConf = null;
  static boolean internal_secure_connections = false;
  static boolean hashLogin = false;
  static boolean ldapLogin = false;
  static boolean kerberosLogin = false;
  static boolean pamLogin = false;
  static String loginConfFileName = null;
  static boolean formAuth = false;
  static String sessionTimeout = null;
  static String userName = System.getProperty("user.name");
  static boolean client = false;
  static boolean proxy = false;
  static String runAsUser = null;
  static String principal = null;
  static String keytabPath = null;
  static boolean reportHostname = false;
  static boolean driverDebug = false;
  static String hiveHost = null;
  static String hivePrincipal = null;
<<<<<<< HEAD
  
=======
  static boolean refreshTokens = false;

>>>>>>> 34c460eb
  private final HiveTokenGenerator hiveTokenGenerator = new HiveTokenGenerator();

  String proxyUrl = null;
  // Runtime state that might be touched by different threads.
  volatile ServerSocket driverCallbackSocket = null;
  volatile JobWrapper job = null;
  volatile CtrlCHandler ctrlc = null;
  volatile boolean clusterIsUp = false;
  volatile boolean clusterFailedToComeUp = false;
  volatile boolean clusterHasNodeWithLocalhostIp = false;
  volatile boolean shutdownRequested = false;
  volatile AtomicInteger numNodesStarted = new AtomicInteger();
  volatile AtomicInteger numNodesReportingFullCloudSize = new AtomicInteger();
  volatile String clusterIp = null;
  volatile int clusterPort = -1;
  volatile String flatfileContent = null;

  private static Credentials make(String user) {
    return new Credentials(user, SecurityUtils.passwordGenerator(GEN_PASSWORD_LENGTH));
  }

  public void setShutdownRequested() {
    shutdownRequested = true;
  }

  public boolean getShutdownRequested() {
    return shutdownRequested;
  }

  public void setClusterIpPort(String ip, int port) {
    clusterIp = ip;
    clusterPort = port;
  }

  public String getPublicUrl() {
    String url;
    if (client) {
      url = H2O.getURL(NetworkInit.h2oHttpView.getScheme());
    } else if (proxy) {
      url = proxyUrl;
    } else {
      url = getClusterUrl();
    }
    return url;
  }

  private String getClusterUrl() {
    String scheme = (jksFileName == null) ? "http" : "https";
    return scheme + "://" + clusterIp + ":" + clusterPort;
  }

  public static boolean usingYarn() {
    Class clazz = null;
    try {
      clazz = Class.forName("water.hadoop.H2OYarnDiagnostic");
    }
    catch (Exception ignore) {}

    return (clazz != null);
  }

  public static void maybePrintYarnLogsMessage(boolean printExtraNewlines) {
    if (usingYarn()) {
      if (printExtraNewlines) {
        System.out.println();
      }

      System.out.println("For YARN users, logs command is 'yarn logs -applicationId " + applicationId + "'");

      if (printExtraNewlines) {
        System.out.println();
      }
    }
  }

  public static void maybePrintYarnLogsMessage() {
    maybePrintYarnLogsMessage(true);
  }

  private static class PortRange {
    int from;
    int to;

    public PortRange(int from, int to) {
      this.from = from;
      this.to = to;
    }

    void validate() {
      if (from > to)
        error("Invalid port range (lower bound larger than upper bound: " + this + ").");
      if ((from == 0) && (to != 0))
        error("Invalid port range (lower bound cannot be 0).");
      if (to > 65535)
        error("Invalid port range (upper bound > 65535).");
    }

    boolean isSinglePort() {
      return from == to;
    }

    static PortRange parse(String rangeSpec) {
      if (rangeSpec == null)
        throw new NullPointerException("Port range is not specified (null).");
      String[] ports = rangeSpec.split("-");
      if (ports.length != 2)
        throw new IllegalArgumentException("Invalid port range specification (" + rangeSpec + ")");
      return new PortRange(parseIntLenient(ports[0]), parseIntLenient(ports[1]));
    }

    private static int parseIntLenient(String s) { return Integer.parseInt(s.trim()); }

    @Override
    public String toString() { return "[" + from + "-" + to + "]"; }
  }

  public static class H2ORecordReader extends RecordReader<Text, Text> {
    H2ORecordReader() {
    }

    @Override
    public void initialize(InputSplit split, TaskAttemptContext context) {
    }

    @Override
    public boolean nextKeyValue() throws IOException {
      return false;
    }

    @Override
    public Text getCurrentKey() { return null; }
    @Override
    public Text getCurrentValue() { return null; }
    @Override
    public void close() throws IOException { }
    @Override
    public float getProgress() throws IOException { return 0; }
  }

  public static class EmptySplit extends InputSplit implements Writable {
    @Override
    public void write(DataOutput out) throws IOException { }
    @Override
    public void readFields(DataInput in) throws IOException { }
    @Override
    public long getLength() { return 0L; }
    @Override
    public String[] getLocations() { return new String[0]; }
  }

  public static class H2OInputFormat extends InputFormat<Text, Text> {
    H2OInputFormat() {
    }

    @Override
    public List<InputSplit> getSplits(JobContext context) throws IOException, InterruptedException {
      List<InputSplit> ret = new ArrayList<InputSplit>();
      int numSplits = numNodes;
      for (int i = 0; i < numSplits; ++i) {
        ret.add(new EmptySplit());
      }
      return ret;
    }

    @Override
    public RecordReader<Text, Text> createRecordReader(
            InputSplit ignored, TaskAttemptContext taskContext)
            throws IOException {
      return(new H2ORecordReader());
    }
  }

  public static void killJobAndWait(JobWrapper job) {
    boolean killed = false;

    try {
      System.out.println("Attempting to clean up hadoop job...");
      job.killJob();
      for (int i = 0; i < 5; i++) {
        if (job.isComplete()) {
          System.out.println("Killed.");
          killed = true;
          break;
        }

        Thread.sleep(1000);
      }
    }
    catch (Exception ignore) {
    }
    finally {
      if (! killed) {
        System.out.println("Kill attempt failed, please clean up job manually.");
      }
    }
  }

  /**
   * Handle Ctrl-C and other catchable shutdown events.
   * If we successfully catch one, then try to kill the hadoop job if
   * we have not already been told it completed.
   *
   * (Of course kill -9 cannot be handled.)
   */
  class CtrlCHandler extends Thread {
    volatile boolean _complete = false;

    public void setComplete() {
      _complete = true;
    }

    @Override
    public void run() {
      if (_complete) {
        return;
      }
      _complete = true;

      try {
        if (job.isComplete()) {
          return;
        }
      }
      catch (Exception ignore) {
      }

      killJobAndWait(job);
      maybePrintYarnLogsMessage();
    }
  }

  private void reportClientReady(String ip, int port) throws Exception {
    assert client;
    if (clusterReadyFileName != null) {
      createClusterReadyFile(ip, port);
      System.out.println("Cluster notification file (" + clusterReadyFileName + ") created (using Client Mode).");
    }
  }

  private void reportProxyReady(String proxyUrl) throws Exception {
    assert proxy;
    if (clusterReadyFileName != null) {
      URL url = new URL(proxyUrl);
      createClusterReadyFile(url.getHost(), url.getPort());
      System.out.println("Cluster notification file (" + clusterReadyFileName + ") created (using Proxy Mode).");
    }
  }

  private void reportClusterReady(String ip, int port) throws Exception {
    setClusterIpPort(ip, port);
    if (client || proxy)
      return; // Hadoop cluster ready but we have to wait for client or proxy to come up
    if (clusterReadyFileName != null) {
      createClusterReadyFile(ip, port);
      System.out.println("Cluster notification file (" + clusterReadyFileName + ") created.");
    }
  }

  private static void createClusterReadyFile(String ip, int port) throws Exception {
    String fileName = clusterReadyFileName + ".tmp";
    String text1 = ip + ":" + port + "\n";
    String text2 = hadoopJobId + "\n";
    try {
      File file = new File(fileName);
      BufferedWriter output = new BufferedWriter(new FileWriter(file));
      output.write(text1);
      output.write(text2);
      output.flush();
      output.close();

      File file2 = new File(clusterReadyFileName);
      boolean success = file.renameTo(file2);
      if (! success) {
        throw new Exception ("Failed to create file " + clusterReadyFileName);
      }
    } catch ( IOException e ) {
      e.printStackTrace();
    }
  }

  /**
   * Read and handle one Mapper->Driver Callback message.
   */
  class CallbackHandlerThread extends Thread {
    private Socket _s;
    private CallbackManager _cm;

    public void setSocket (Socket value) {
      _s = value;
    }

    public void setCallbackManager (CallbackManager value) {
      _cm = value;
    }

    @Override
    public void run() {
      MapperToDriverMessage msg = new MapperToDriverMessage();
      try {
        msg.read(_s);
        char type = msg.getType();
        if (type == MapperToDriverMessage.TYPE_EOF_NO_MESSAGE) {
          // Ignore it.
          _s.close();
          return;
        }

        // System.out.println("Read message with type " + (int)type);
        if (type == MapperToDriverMessage.TYPE_EMBEDDED_WEB_SERVER_IP_PORT) {
          // System.out.println("H2O node " + msg.getEmbeddedWebServerIp() + ":" + msg.getEmbeddedWebServerPort() + " started");
          _s.close();
        }
        else if (type == MapperToDriverMessage.TYPE_FETCH_FLATFILE) {
          // DO NOT close _s here!
          // Callback manager accumulates sockets to H2O nodes so it can
          // a synthesized flatfile once everyone has arrived.

          System.out.println("H2O node " + msg.getEmbeddedWebServerIp() + ":" + msg.getEmbeddedWebServerPort() + " requested flatfile");
          if (msg.getEmbeddedWebServerIp().equals("127.0.0.1")) {
            clusterHasNodeWithLocalhostIp = true;
          }
          numNodesStarted.incrementAndGet();
          _cm.registerNode(msg.getEmbeddedWebServerIp(), msg.getEmbeddedWebServerPort(), _s);
        }
        else if (type == MapperToDriverMessage.TYPE_CLOUD_SIZE) {
          _s.close();
          System.out.println("H2O node " + msg.getEmbeddedWebServerIp() + ":" + msg.getEmbeddedWebServerPort() +
                  " reports H2O cluster size " + msg.getCloudSize() + " [leader is " + msg.getLeaderWebServerIp() + ":" + msg.getLeaderWebServerPort() + "]");
          if (msg.getCloudSize() == numNodes) {
            // Do this under a synchronized block to avoid getting multiple cluster ready notification files.
            synchronized (h2odriver.class) {
              if (! clusterIsUp) {
                int n = numNodesReportingFullCloudSize.incrementAndGet();
                if (n == numNodes) {
                  reportClusterReady(msg.getLeaderWebServerIp(), msg.getLeaderWebServerPort());
                  clusterIsUp = true;
                }
              }
            }
          }
        }
        else if (type == MapperToDriverMessage.TYPE_EXIT) {
          System.out.println(
                  "H2O node " + msg.getEmbeddedWebServerIp() + ":" + msg.getEmbeddedWebServerPort() +
                  " on host " + _s.getInetAddress().getHostAddress() +
                  " exited with status " + msg.getExitStatus()
          );
          _s.close();
          if (! clusterIsUp) {
            clusterFailedToComeUp = true;
          }
        }
        else {
          _s.close();
          System.err.println("MapperToDriverMessage: Read invalid type (" + type + ") from socket, ignoring...");
        }
      }
      catch (Exception e) {
        System.out.println("Exception occurred in CallbackHandlerThread");
        System.out.println(e.toString());
        if (e.getMessage() != null) {
          System.out.println(e.getMessage());
        }
        e.printStackTrace();
      }
    }
  }

  /**
   * Start a long-running thread ready to handle Mapper->Driver messages.
   */
  class CallbackManager extends Thread {
    private ServerSocket _ss;

    // Nodes and socks
    private final HashSet<String> _dupChecker = new HashSet<String>();
    private final ArrayList<String> _nodes = new ArrayList<String>();
    private final ArrayList<Socket> _socks = new ArrayList<Socket>();

    public void setServerSocket (ServerSocket value) {
      _ss = value;
    }

    public void registerNode (String ip, int port, Socket s) {
      synchronized (_dupChecker) {
        String entry = ip + ":" + port;

        if (_dupChecker.contains(entry)) {
          // This is bad.
          System.out.println("ERROR: Duplicate node registered (" + entry + "), exiting");
          System.exit(1);
        }

        _dupChecker.add(entry);
        _nodes.add(entry);
        _socks.add(s);
        if (_nodes.size() != numNodes) {
          return;
        }

        System.out.println("Sending flatfiles to nodes...");

        assert (_nodes.size() == numNodes);
        assert (_nodes.size() == _socks.size());

        // Build the flatfile and send it to all nodes.
        String flatfile = "";
        for (String val : _nodes) {
          flatfile += val;
          flatfile += "\n";
        }

        for (int i = 0; i < _socks.size(); i++) {
          Socket nodeSock = _socks.get(i);
          DriverToMapperMessage msg = new DriverToMapperMessage();
          msg.setMessageFetchFlatfileResponse(flatfile);
          try {
            System.out.println("    [Sending flatfile to node " + _nodes.get(i) + "]");
            msg.write(nodeSock);
            nodeSock.close();
          }
          catch (Exception e) {
            System.out.println("ERROR: Failed to write to H2O node " + _nodes.get(i));
            System.out.println(e.toString());
            if (e.getMessage() != null) {
              System.out.println(e.getMessage());
            }
            e.printStackTrace();
            System.exit(1);
          }
        }

        // only set if everything went fine
        flatfileContent = flatfile;
      }
    }

    @Override
    public void run() {
      while (true) {
        try {
          Socket s = _ss.accept();
          CallbackHandlerThread t = new CallbackHandlerThread();
          t.setSocket(s);
          t.setCallbackManager(this);
          t.start();
        }
        catch (SocketException e) {
          if (getShutdownRequested()) {
            _ss = null;
            return;
          }
          else {
            System.out.println("Exception occurred in CallbackManager");
            System.out.println("ERROR: " + (e.getMessage() != null ? e.getMessage() : "(null)"));
            e.printStackTrace();
          }
        }
        catch (Exception e) {
          System.out.println("Exception occurred in CallbackManager");
          System.out.println("ERROR: " + (e.getMessage() != null ? e.getMessage() : "(null)"));
          e.printStackTrace();
        }
      }
    }
  }

  /**
   * Print usage and exit 1.
   */
  static void usage() {
    System.err.printf(
            "\n" +
                    "Usage: h2odriver\n" +
                    "          [generic Hadoop ToolRunner options]\n" +
                    "          -n | -nodes <number of H2O nodes (i.e. mappers) to create>\n" +
                    "          -mapperXmx <per mapper Java Xmx heap size>\n" +
                    "          [-h | -help]\n" +
                    "          [-jobname <name of job in jobtracker (defaults to: 'H2O_nnnnn')>]\n" +
                    "              (Note nnnnn is chosen randomly to produce a unique name)\n" +
                    "          [-principal <kerberos principal> -keytab <keytab path> [-run_as_user <impersonated hadoop username>] | -run_as_user <hadoop username>]\n" +
                    // Experimental "          [-hiveHost <hostname:port> -hivePrincipal <hive server kerberos principal>]\n" +
                    //              "          [-refreshTokens]\n" +
                    "          [-driverif <ip address of mapper->driver callback interface>]\n" +
                    "          [-driverport <port of mapper->driver callback interface>]\n" +
                    "          [-driverportrange <range portX-portY of mapper->driver callback interface>; eg: 50000-55000]\n" +
                    "          [-network <IPv4network1Specification>[,<IPv4network2Specification> ...]\n" +
                    "          [-timeout <seconds>]\n" +
                    "          [-disown]\n" +
                    "          [-notify <notification file name>]\n" +
                    "          [-extramempercent <0 to 20>]\n" +
                    "          [-nthreads <maximum typical worker threads, i.e. cpus to use>]\n" +
                    "          [-context_path <context_path> the context path for jetty]\n" +
                    "          [-baseport <starting HTTP port for H2O nodes; default is 54321>]\n" +
                    "          [-flow_dir <server side directory or hdfs directory>]\n" +
                    "          [-ea]\n" +
                    "          [-verbose:gc]\n" +
                    "          [-XX:+PrintGCDetails]\n" +
                    "          [-XX:+PrintGCTimeStamps]\n" +
                    "          [-Xlog:gc=info]\n" +
                    "          [-license <license file name (local filesystem, not hdfs)>]\n" +
                    "          [-o | -output <hdfs output dir>]\n" +
                    "\n" +
                    "Notes:\n" +
                    "          o  Each H2O node runs as a mapper.\n" +
                    "          o  Only one mapper may be run per host.\n" +
                    "          o  There are no combiners or reducers.\n" +
                    "          o  Each H2O cluster should have a unique jobname.\n" +
                    "          o  -mapperXmx and -nodes are required.\n" +
                    "\n" +
                    "          o  -mapperXmx is set to both Xms and Xmx of the mapper to reserve\n" +
                    "             memory up front.\n" +
                    "          o  -extramempercent is a percentage of mapperXmx.  (Default: " + DEFAULT_EXTRA_MEM_PERCENT + ")\n" +
                    "             Extra memory for internal JVM use outside of Java heap.\n" +
                    "                 mapreduce.map.memory.mb = mapperXmx * (1 + extramempercent/100)\n" +
                    "          o  -libjars with an h2o.jar is required.\n" +
                    "          o  -driverif and -driverport/-driverportrange let the user optionally\n" +
                    "             specify the network interface and port/port range (on the driver host)\n" +
                    "             for callback messages from the mapper to the driver.\n" +
                    "          o  -network allows the user to specify a list of networks that the\n" +
                    "             H2O nodes can bind to.  Use this if you have multiple network\n" +
                    "             interfaces on the hosts in your Hadoop cluster and you want to\n" +
                    "             force H2O to use a specific one.\n" +
                    "             (Example network specification: '10.1.2.0/24' allows 256 legal\n" +
                    "             possibilities.)\n" +
                    "          o  -timeout specifies how many seconds to wait for the H2O cluster\n" +
                    "             to come up before giving up.  (Default: " + DEFAULT_CLOUD_FORMATION_TIMEOUT_SECONDS + " seconds\n" +
                    "          o  -disown causes the driver to exit as soon as the cloud forms.\n" +
                    "             Otherwise, Ctrl-C of the driver kills the Hadoop Job.\n" +
                    "          o  -notify specifies a file to write when the cluster is up.\n" +
                    "             The file contains one line with the IP and port of the embedded\n" +
                    "             web server for one of the H2O nodes in the cluster.  e.g.\n" +
                    "                 192.168.1.100:54321\n" +
                    "          o  Flags [-verbose:gc], [-XX:+PrintGCDetails] and [-XX:+PrintGCTimeStamps]" +
                    "             are deperacated in Java 9 and removed in Java 10." +
                    "             The option [-Xlog:gc=info] replaces these flags since Java 9." +
                    "          o  All mappers must start before the H2O cloud is considered up.\n" +
                    "\n" +
                    "Examples:\n" +
                    "          hadoop jar h2odriver.jar -nodes 1 -mapperXmx 6g\n" +
                    "          hadoop jar h2odriver.jar -nodes 1 -mapperXmx 6g -notify notify.txt -disown\n" +
                    "\n" +
                    "Exit value:\n" +
                    "          0 means the cluster exited successfully with an orderly Shutdown.\n" +
                    "              (From the Web UI or the REST API.)\n" +
                    "\n" +
                    "          non-zero means the cluster exited with a failure.\n" +
                    "              (Note that Ctrl-C is treated as a failure.)\n" +
                    "\n"
    );

    System.exit(1);
  }

  /**
   * Print an error message, print usage, and exit 1.
   * @param s Error message
   */
  static void error(String s) {
    System.err.printf("\nERROR: " + "%s\n\n", s);
    usage();
  }

  /**
   * Print a warning message.
   * @param s Warning message
   */
  static void warning(String s) {
    System.err.printf("\nWARNING: " + "%s\n\n", s);
  }

  /**
   * Read a file into a string.
   * @param fileName File to read.
   * @return Byte contents of file.
   */
  static private byte[] readBinaryFile(String fileName) throws IOException {
    ByteArrayOutputStream ous = null;
    InputStream ios = null;
    try {
      byte[] buffer = new byte[4096];
      ous = new ByteArrayOutputStream();
      ios = new FileInputStream(new File(fileName));
      int read;
      while ((read = ios.read(buffer)) != -1) {
        ous.write(buffer, 0, read);
      }
    }
    finally {
      try {
        if (ous != null)
          ous.close();
      }
      catch (IOException ignore) {}

      try {
        if (ios != null)
          ios.close();
      }
      catch (IOException ignore) {}
    }
    return ous.toByteArray();
  }

  static public void writeBinaryFile(String fileName, byte[] byteArr) throws IOException {
    FileOutputStream out = new FileOutputStream(fileName);
    for (byte b : byteArr) {
      out.write(b);
    }
    out.close();
  }

  /**
   * Array of bytes to brute-force convert into a hexadecimal string.
   * The length of the returned string is byteArr.length * 2.
   *
   * @param byteArr byte array to convert
   * @return hexadecimal string
   */
  static private String convertByteArrToString(byte[] byteArr) {
    StringBuilder sb = new StringBuilder();
    for (byte b : byteArr) {
      int i = b;
      i = i & 0xff;
      sb.append(String.format("%02x", i));
    }
    return sb.toString();
  }

  /**
   * Hexadecimal string to brute-force convert into an array of bytes.
   * The length of the string must be even.
   * The length of the string is 2x the length of the byte array.
   *
   * @param s Hexadecimal string
   * @return byte array
   */
  static public byte[] convertStringToByteArr(String s) {
    if ((s.length() % 2) != 0) {
      throw new RuntimeException("String length must be even (was " + s.length() + ")");
    }

    ArrayList<Byte> byteArrayList = new ArrayList<Byte>();
    for (int i = 0; i < s.length(); i = i + 2) {
      String s2 = s.substring(i, i + 2);
      Integer i2 = Integer.parseInt(s2, 16);
      Byte b2 = (byte)(i2 & 0xff);
      byteArrayList.add(b2);
    }

    byte[] byteArr = new byte[byteArrayList.size()];
    for (int i = 0; i < byteArr.length; i++) {
      byteArr[i] = byteArrayList.get(i);
    }
    return byteArr;
  }

  /**
   * Parse remaining arguments after the ToolRunner args have already been removed.
   * @param args Argument list
   */
  String[] parseArgs(String[] args) {
    int i = 0;
    boolean driverArgs = true;
    while (driverArgs) {
      if (i >= args.length) {
        break;
      }

      String s = args[i];
      if (s.equals("-h") ||
              s.equals("help") ||
              s.equals("-help") ||
              s.equals("--help")) {
        usage();
      }
      else if (s.equals("-n") ||
              s.equals("-nodes")) {
        i++; if (i >= args.length) { usage(); }
        numNodes = Integer.parseInt(args[i]);
      }
      else if (s.equals("-o") ||
              s.equals("-output")) {
        i++; if (i >= args.length) { usage(); }
        outputPath = args[i];
      }
      else if (s.equals("-jobname")) {
        i++; if (i >= args.length) { usage(); }
        jobtrackerName = args[i];
      }
      else if (s.equals("-mapperXmx")) {
        i++; if (i >= args.length) { usage(); }
        mapperXmx = args[i];
      }
      else if (s.equals("-extramempercent")) {
        i++; if (i >= args.length) { usage(); }
        extraMemPercent = Integer.parseInt(args[i]);
      }
      else if (s.equals("-mapperPermSize")) {
        i++; if (i >= args.length) { usage(); }
        mapperPermSize = args[i];
      }
      else if (s.equals("-driverif")) {
        i++; if (i >= args.length) { usage(); }
        driverCallbackIp = args[i];
      }
      else if (s.equals("-driverport")) {
        i++; if (i >= args.length) { usage(); }
        driverCallbackPort = Integer.parseInt(args[i]);
      }
      else if (s.equals("-driverportrange")) {
        i++; if (i >= args.length) { usage(); }
        driverCallbackPortRange = PortRange.parse(args[i]);
      }
      else if (s.equals("-network")) {
        i++; if (i >= args.length) { usage(); }
        network = args[i];
      }
      else if (s.equals("-timeout")) {
        i++; if (i >= args.length) { usage(); }
        cloudFormationTimeoutSeconds = Integer.parseInt(args[i]);
      }
      else if (s.equals("-disown")) {
        disown = true;
      }
      else if (s.equals("-notify")) {
        i++; if (i >= args.length) { usage(); }
        clusterReadyFileName = args[i];
      }
      else if (s.equals("-nthreads")) {
        i++; if (i >= args.length) { usage(); }
        nthreads = Integer.parseInt(args[i]);
      }
      else if (s.equals("-context_path")) {
        i++; if (i >= args.length) { usage(); }
        contextPath = args[i];
      }
      else if (s.equals("-baseport")) {
        i++; if (i >= args.length) { usage(); }
        basePort = Integer.parseInt(args[i]);
        if ((basePort < 0) || (basePort > 65535)) {
            error("Base port must be between 1 and 65535");
        }
      }
      else if (s.equals("-port_offset")) {
        i++; if (i >= args.length) { usage(); }
        portOffset = Integer.parseInt(args[i]);
        if ((portOffset <= 0) || (portOffset > 65534)) {
          error("Port offset must be between 1 and 65534");
        }
      }
      else if (s.equals("-beta")) {
        beta = true;
      }
      else if (s.equals("-random_udp_drop")) {
        enableRandomUdpDrop = true;
      }
      else if (s.equals("-ea")) {
        enableExceptions = true;
      }
      else if (s.equals("-verbose:gc") && !JAVA_VERSION.useUnifiedLogging()) {
        if (!JAVA_VERSION.useUnifiedLogging()) {
          enableVerboseGC = true;
        } else {
          error("Parameter -verbose:gc is unusable, running on JVM with deprecated GC debugging flags.");
        }
      } else if (s.equals("-Xlog:gc=info")) {
        if (JAVA_VERSION.useUnifiedLogging()) {
          enableVerboseGC = true;
        } else {
          error("Parameter -verbose:gc is unusable, running on JVM without unified JVM logging.");
        }
      }
      else if (s.equals("-verbose:class")) {
        enableVerboseClass = true;
      }
      else if (s.equals("-XX:+PrintCompilation")) {
        enablePrintCompilation = true;
      }
      else if (s.equals("-exclude")) {
        enableExcludeMethods = true;
      }
      else if (s.equals("-Dlog4j.defaultInitOverride=true")) {
        enableLog4jDefaultInitOverride = true;
      }
      else if (s.equals("-debug")) {
        enableDebug = true;
      }
      else if (s.equals("-suspend")) {
        enableSuspend = true;
      }
      else if (s.equals("-debugport")) {
        i++; if (i >= args.length) { usage(); }
        debugPort = Integer.parseInt(args[i]);
        if ((debugPort < 0) || (debugPort > 65535)) {
          error("Debug port must be between 1 and 65535");
        }
      } else if (s.equals("-XX:+PrintGCDetails")) {
        if (!JAVA_VERSION.useUnifiedLogging()) {
          enablePrintGCDetails = true;
        } else {
          error("Parameter -XX:+PrintGCDetails is unusable, running on JVM with deprecated GC debugging flags.");
        }
      }
      else if (s.equals("-XX:+PrintGCTimeStamps")) {
        if (!JAVA_VERSION.useUnifiedLogging()) {
          enablePrintGCDetails = true;
        } else {
          error("Parameter -XX:+PrintGCTimeStamps is unusable, running on JVM with deprecated GC debugging flags.");
        }
      }
      else if (s.equals("-gc")) {
        enableVerboseGC = true;
        enablePrintGCDetails = true;
        enablePrintGCTimeStamps = true;
      }
      else if (s.equals("-nogc")) {
        enableVerboseGC = false;
        enablePrintGCDetails = false;
        enablePrintGCTimeStamps = false;
      }
      else if (s.equals("-flow_dir")) {
        i++; if (i >= args.length) { usage(); }
        flowDir = args[i];
      }
      else if (s.equals("-J")) {
        i++; if (i >= args.length) { usage(); }
        extraArguments.add(args[i]);
      }
      else if (s.equals("-JJ")) {
        i++; if (i >= args.length) { usage(); }
        extraJvmArguments.add(args[i]);
      }
      else if (s.equals("-jks")) {
        i++; if (i >= args.length) { usage(); }
        jksFileName = args[i];
      }
      else if (s.equals("-jks_pass")) {
        i++; if (i >= args.length) { usage(); }
        jksPass = args[i];
      }
      else if (s.equals("-internal_secure_connections")) {
        internal_secure_connections = true;
      }
      else if (s.equals("-internal_security_conf") || s.equals("-internal_security")) {
        if(s.equals("-internal_security")){
          System.out.println("The '-internal_security' configuration is deprecated. " +
                  "Please use '-internal_security_conf' instead.");
        }
        i++; if (i >= args.length) { usage(); }
        securityConf = args[i];
      }
      else if (s.equals("-hash_login")) {
        hashLogin = true;
      }
      else if (s.equals("-ldap_login")) {
        ldapLogin = true;
      }
      else if (s.equals("-kerberos_login")) {
        kerberosLogin = true;
      }
      else if (s.equals("-pam_login")) {
        pamLogin = true;
      }
      else if (s.equals("-login_conf")) {
        i++; if (i >= args.length) { usage(); }
        loginConfFileName = args[i];
      }
      else if (s.equals("-form_auth")) {
        formAuth = true;
      }
      else if (s.equals("-session_timeout")) {
        i++; if (i >= args.length) { usage(); }
        sessionTimeout = args[i];
      }
      else if (s.equals("-user_name")) {
        i++; if (i >= args.length) { usage(); }
        userName = args[i];
      }
      else if (s.equals("-client")) {
        client = true;
        driverArgs = false;
      }
      else if (s.equals("-proxy")) {
        proxy = true;
        driverArgs = false;
      } else if (s.equals("-run_as_user")) {
        i++; if (i >= args.length) { usage(); }
        runAsUser = args[i];
      } else if (s.equals("-principal")) {
        i++; if (i >= args.length) { usage(); }
        principal = args[i];
      } else if (s.equals("-keytab")) {
        i++; if (i >= args.length) { usage (); }
        keytabPath = args[i];
      } else if (s.equals("-report_hostname")) {
        reportHostname = true;
      } else if (s.equals("-driver_debug")) {
        driverDebug = true;
      } else if (s.equals("-hiveHost")) {
        i++; if (i >= args.length) { usage (); }
        hiveHost = args[i];
      } else if (s.equals("-hivePrincipal")) {
        i++; if (i >= args.length) { usage (); }
        hivePrincipal = args[i];
      } else if (s.equals("-refreshTokens")) {
        refreshTokens = true;
      } else {
        error("Unrecognized option " + s);
      }

      i++;
    }
    String[] otherArgs = new String[Math.max(args.length - i, 0)];
    for (int j = 0; j < otherArgs.length; j++)
      otherArgs[j] = args[i++];
    return otherArgs;
  }

  void validateArgs() {
    // Check for mandatory arguments.
    if (numNodes < 1) {
      error("Number of H2O nodes must be greater than 0 (must specify -n)");
    }
    if (mapperXmx == null) {
      error("Missing required option -mapperXmx");
    }

    // Check for sane arguments.
    if (! mapperXmx.matches("[1-9][0-9]*[mgMG]")) {
      error("-mapperXmx invalid (try something like -mapperXmx 4g)");
    }

    if (mapperPermSize != null) {
      if (!mapperPermSize.matches("[1-9][0-9]*[mgMG]")) {
        error("-mapperPermSize invalid (try something like -mapperPermSize 512m)");
      }
    }

    if (extraMemPercent < 0) {
      extraMemPercent = DEFAULT_EXTRA_MEM_PERCENT;
    }

    if (jobtrackerName == null) {
      Random rng = new Random();
      int num = rng.nextInt(99999);
      jobtrackerName = "H2O_" + num;
    }

    if (network == null) {
      network = "";
    }
    else {
      String[] networks;
      if (network.contains(",")) {
        networks = network.split(",");
      }
      else {
        networks = new String[1];
        networks[0] = network;
      }

      for (String n : networks) {
        Pattern p = Pattern.compile("(\\d+)\\.(\\d+)\\.(\\d+)\\.(\\d+)/(\\d+)");
        Matcher m = p.matcher(n);
        boolean b = m.matches();
        if (! b) {
          error("network invalid: " + n);
        }

        for (int k = 1; k <=4; k++) {
          int o = Integer.parseInt(m.group(k));
          if ((o < 0) || (o > 255)) {
            error("network invalid: " + n);
          }

          int bits = Integer.parseInt(m.group(5));
          if ((bits < 0) || (bits > 32)) {
            error("network invalid: " + n);
          }
        }
      }
    }

    if (network == null) {
      error("Internal error, network should not be null at this point");
    }

    if ((nthreads >= 0) && (nthreads < 4)) {
      error("nthreads invalid (must be >= 4): " + nthreads);
    }

    if ((driverCallbackPort != 0) && (driverCallbackPortRange != null)) {
      error("cannot specify both -driverport and -driverportrange (remove one of these options)");
    }

    if (driverCallbackPortRange != null)
      driverCallbackPortRange.validate();

    if (sessionTimeout != null) {
      if (! formAuth) {
        error("session timeout can only be enabled for Form-based authentication (use the '-form_auth' option)");
      }
      int timeout = 0;
      try { timeout = Integer.parseInt(sessionTimeout); } catch (Exception e) { /* ignored */ }
      if (timeout <= 0) {
        error("invalid session timeout specification (" + sessionTimeout + ")");
      }
    }

    if (principal != null || keytabPath != null) {
      if (principal == null) {
        error("keytab requires a valid principal (use the '-principal' option)");
      }
      if (keytabPath == null) {
        error("principal requires a valid keytab path (use the '-keytab' option)");
      }
      if (runAsUser != null) {
        warning("will attempt secure impersonation with user from '-run_as_user', " + runAsUser);
      }
    }

    if (client && disown) {
      error("client mode doesn't support the '-disown' option");
    }

    if (proxy && disown) {
      error("proxy mode doesn't support the '-disown' option");
    }
  }

  static String calcMyIp() throws Exception {
    Enumeration nis = NetworkInterface.getNetworkInterfaces();

    System.out.println("Determining driver host interface for mapper->driver callback...");
    while (nis.hasMoreElements()) {
      NetworkInterface ni = (NetworkInterface) nis.nextElement();
      Enumeration ias = ni.getInetAddresses();
      while (ias.hasMoreElements()) {
        InetAddress ia = (InetAddress) ias.nextElement();
        String s = ia.getHostAddress();
        System.out.println("    [Possible callback IP address: " + s + "]");
      }
    }

    InetAddress ia = InetAddress.getLocalHost();
    return ia.getHostAddress();
  }

  private final int CLUSTER_ERROR_JOB_COMPLETED_TOO_EARLY = 5;
  private final int CLUSTER_ERROR_TIMEOUT = 3;

  private int waitForClusterToComeUp() throws Exception {
    final long startMillis = System.currentTimeMillis();
    while (true) {
      DBG("clusterFailedToComeUp=", clusterFailedToComeUp, ";clusterIsUp=", clusterIsUp);

      if (clusterFailedToComeUp) {
        System.out.println("ERROR: At least one node failed to come up during cluster formation");
        killJobAndWait(job);
        return 4;
      }

      DBG("Checking if the job already completed");
      if (job.isComplete()) {
        return CLUSTER_ERROR_JOB_COMPLETED_TOO_EARLY;
      }

      if (clusterIsUp) {
        break;
      }

      long nowMillis = System.currentTimeMillis();
      long deltaMillis = nowMillis - startMillis;
      DBG("Cluster is not yet up, waiting for ", deltaMillis, "ms.");
      if (cloudFormationTimeoutSeconds > 0) {
        if (deltaMillis > (cloudFormationTimeoutSeconds * 1000)) {
          System.out.println("ERROR: Timed out waiting for H2O cluster to come up (" + cloudFormationTimeoutSeconds + " seconds)");
          System.out.println("ERROR: (Try specifying the -timeout option to increase the waiting time limit)");
          if (clusterHasNodeWithLocalhostIp) {
            System.out.println("");
            System.out.println("NOTE: One of the nodes chose 127.0.0.1 as its IP address, which is probably wrong.");
            System.out.println("NOTE: You may want to specify the -network option, which lets you specify the network interface the mappers bind to.");
            System.out.println("NOTE: Typical usage is:  -network a.b.c.d/24");
          }
          killJobAndWait(job);
          return CLUSTER_ERROR_TIMEOUT;
        }
      }

      final int ONE_SECOND_MILLIS = 1000;
      Thread.sleep (ONE_SECOND_MILLIS);
    }

    return 0;
  }

  private void waitForClusterToShutdown() throws Exception {
    while (true) {
      if (job.isComplete()) {
        break;
      }

      final int ONE_SECOND_MILLIS = 1000;
      Thread.sleep (ONE_SECOND_MILLIS);
    }
  }

  /*
   * Clean up driver-side resources after the hadoop job has finished.
   *
   * This method was added so that it can be called from inside
   * Spring Hadoop and the driver can be created and then deleted from inside
   * a single process.
   */
  private void cleanUpDriverResources() {
    ctrlc.setComplete();
    try {
      Runtime.getRuntime().removeShutdownHook(ctrlc);
    }
    catch (IllegalStateException ignore) {
      // If "Shutdown in progress" exception would be thrown, just ignore and don't bother to remove the hook.
    }
    ctrlc = null;

    try {
      setShutdownRequested();
      driverCallbackSocket.close();
      driverCallbackSocket = null;
    }
    catch (Exception e) {
      System.out.println("ERROR: " + (e.getMessage() != null ? e.getMessage() : "(null)"));
      e.printStackTrace();
    }

    try {
      if (! job.isComplete()) {
        System.out.println("ERROR: Job not complete after cleanUpDriverResources()");
      }
    }
    catch (Exception e) {
      System.out.println("ERROR: " + (e.getMessage() != null ? e.getMessage() : "(null)"));
      e.printStackTrace();
    }

    // At this point, resources are released.
    // The hadoop job has completed (job.isComplete() is true),
    // so the cluster memory and cpus are freed.
    // The driverCallbackSocket has been closed so a new one can be made.

    // The callbackManager itself may or may not have finished, but it doesn't
    // matter since the server socket has been closed.
  }

  private String calcHadoopVersion() {
    try {
      Process p = new ProcessBuilder("hadoop", "version").start();
      p.waitFor();
      BufferedReader br = new BufferedReader(new InputStreamReader(p.getInputStream()));
      String line = br.readLine();
      if (line == null) {
        line = "(unknown)";
      }
      return line;
    }
    catch (Exception e) {
      return "(unknown)";
    }
  }

  private int mapperArgsLength = 0;
  private int mapperConfLength = 0;

  private void addMapperArg(Configuration conf, String name) {
    conf.set(h2omapper.H2O_MAPPER_ARGS_BASE + mapperArgsLength, name);
    mapperArgsLength++;
  }

  private void addMapperArg(Configuration conf, String name, String value) {
    addMapperArg(conf, name);
    addMapperArg(conf, value);
  }

  private void addMapperConf(Configuration conf, String name, String value, String payloadFileName) {
    try {
      byte[] payloadData = readBinaryFile(payloadFileName);
      addMapperConf(conf, name, value, payloadData);
    }
    catch (Exception e) {
      StringBuilder sb = new StringBuilder();
      sb.append("Failed to read config file (").append(payloadFileName).append(")");
      if (e.getLocalizedMessage() != null) {
        sb.append(": ");
        sb.append(e.getLocalizedMessage());
      }

      error(sb.toString());
    }
  }

  private void addMapperConf(Configuration conf, String name, String value, byte[] payloadData) {
    String payload = convertByteArrToString(payloadData);

    conf.set(h2omapper.H2O_MAPPER_CONF_ARG_BASE + mapperConfLength, name);
    conf.set(h2omapper.H2O_MAPPER_CONF_BASENAME_BASE + mapperConfLength, value);
    conf.set(h2omapper.H2O_MAPPER_CONF_PAYLOAD_BASE + mapperConfLength, payload);
    mapperConfLength++;
  }

  private static ServerSocket bindCallbackSocket() throws IOException {
    Exception ex = null;
    int permissionExceptionCount = 0; // try to detect likely unintended range specifications
    // eg.: running with non-root user & setting range 100-1100 (the effective range would be 1024-1100 = not what user wanted)
    ServerSocket result = null;
    for (int p = driverCallbackPortRange.from; (result == null) && (p <= driverCallbackPortRange.to); p++) {
      ServerSocket ss = new ServerSocket();
      ss.setReuseAddress(true);
      InetSocketAddress sa = new InetSocketAddress(driverCallbackIp, p);
      try {
        int backlog = Math.max(50, numNodes * 3); // minimum 50 (bind's default) or numNodes * 3 (safety constant, arbitrary)
        ss.bind(sa, backlog);
        result = ss;
      } catch (BindException e) {
        if ("Permission denied".equals(e.getMessage()))
          permissionExceptionCount++;
        ex = e;
      } catch (SecurityException e) {
        permissionExceptionCount++;
        ex = e;
      } catch (IOException e) {
        ex = e;
      } catch (RuntimeException e) {
        ex = e;
      }
    }
    if ((permissionExceptionCount > 0) && (! driverCallbackPortRange.isSinglePort()))
      warning("Some ports (count=" + permissionExceptionCount + ") of the specified port range are not available" +
              " due to process restrictions (range: " + driverCallbackPortRange + ").");
    if (result == null)
      if (ex instanceof IOException)
        throw (IOException) ex;
      else
        throw (RuntimeException) ex;
    return result;
  }

  private int run2(String[] args) throws Exception {
    // Arguments that get their default value set based on runtime info.
    // -----------------------------------------------------------------

    // PermSize
    // Java 7 and below need a larger PermSize for H2O.
    // Java 8 no longer has PermSize, but rather MetaSpace, which does not need to be set at all.
    if (JAVA_VERSION.getMajor() <= 7) {
      mapperPermSize = "256m";
    }

    // Parse arguments.
    // ----------------
    args = ArrayUtils.append(args, getSystemArgs()); // append "system-level" args to user specified args
    String[] otherArgs = parseArgs(args);
    validateArgs();

    // Set up callback address and port.
    // ---------------------------------
    if (driverCallbackIp == null) {
      driverCallbackIp = calcMyIp();
    }
    if (driverCallbackPortRange == null) {
      driverCallbackPortRange = new PortRange(driverCallbackPort, driverCallbackPort);
    }
    driverCallbackSocket = bindCallbackSocket();
    int actualDriverCallbackPort = driverCallbackSocket.getLocalPort();
    CallbackManager cm = new CallbackManager();
    cm.setServerSocket(driverCallbackSocket);
    cm.start();
    System.out.println("Using mapper->driver callback IP address and port: " + driverCallbackIp + ":" + actualDriverCallbackPort);
    System.out.println("(You can override these with -driverif and -driverport/-driverportrange.)");

    // Set up configuration.
    // ---------------------
    Configuration conf = getConf();

    // Run impersonation options
    if (principal != null && keytabPath != null) {
      UserGroupInformation.setConfiguration(conf);
      UserGroupInformation.loginUserFromKeytab(principal, keytabPath);
      // performs user impersonation (will only work if core-site.xml has hadoop.proxyuser.*.* props set on name node
      if (runAsUser != null) {
        System.out.println("Attempting to securely impersonate user, " + runAsUser);
        UserGroupInformation currentEffUser = UserGroupInformation.getLoginUser();
        UserGroupInformation proxyUser = UserGroupInformation.createProxyUser(runAsUser, currentEffUser);
        UserGroupInformation.setLoginUser(proxyUser);
      }
    } else if (runAsUser != null) {
      UserGroupInformation.setConfiguration(conf);
      UserGroupInformation.setLoginUser(UserGroupInformation.createRemoteUser(runAsUser));
    }


    // Set memory parameters.
    long processTotalPhysicalMemoryMegabytes;
    {
      Pattern p = Pattern.compile("([1-9][0-9]*)([mgMG])");
      Matcher m = p.matcher(mapperXmx);
      boolean b = m.matches();
      if (!b) {
        System.out.println("(Could not parse mapperXmx.");
        System.out.println("INTERNAL FAILURE.  PLEASE CONTACT TECHNICAL SUPPORT.");
        System.exit(1);
      }
      assert (m.groupCount() == 2);
      String number = m.group(1);
      String units = m.group(2);
      long megabytes = Long.parseLong(number);
      if (units.equals("g") || units.equals("G")) {
        megabytes = megabytes * 1024;
      }

      // YARN container must be sized greater than Xmx.
      // YARN will kill the application if the RSS of the process is larger than
      // mapreduce.map.memory.mb.
      long jvmInternalMemoryMegabytes = (long) ((double) megabytes * ((double) extraMemPercent) / 100.0);
      processTotalPhysicalMemoryMegabytes = megabytes + jvmInternalMemoryMegabytes;
      conf.set("mapreduce.job.ubertask.enable", "false");
      String mapreduceMapMemoryMb = Long.toString(processTotalPhysicalMemoryMegabytes);
      conf.set("mapreduce.map.memory.mb", mapreduceMapMemoryMb);

      // MRv1 standard options, but also required for YARN.
      StringBuilder sb = new StringBuilder()
              .append("-Xms").append(mapperXmx)
              .append(" -Xmx").append(mapperXmx)
              .append(((mapperPermSize != null) && (mapperPermSize.length() > 0)) ? (" -XX:PermSize=" + mapperPermSize) : "")
              .append((enableExceptions ? " -ea" : ""))
              .append((enableVerboseGC && !JAVA_VERSION.useUnifiedLogging() ? " -verbose:gc" : ""))
              .append(enableVerboseGC && JAVA_VERSION.useUnifiedLogging() ? "-Xlog:gc=info" : "")
              .append((enablePrintGCDetails ? " -XX:+PrintGCDetails" : ""))
              .append((enablePrintGCTimeStamps ? " -XX:+PrintGCTimeStamps" : ""))
              .append((enableVerboseClass ? " -verbose:class" : ""))
              .append((enablePrintCompilation ? " -XX:+PrintCompilation" : ""))
              .append((enableExcludeMethods ? " -XX:CompileCommand=exclude,water/fvec/NewChunk.append2slowd" : ""))
              .append((enableLog4jDefaultInitOverride ? " -Dlog4j.defaultInitOverride=true" : ""))
              .append((enableDebug ? " -agentlib:jdwp=transport=dt_socket,server=y,suspend=" + (enableSuspend ? "y" : "n") + ",address=" + debugPort : ""));
      for (String s : extraJvmArguments) {
        sb.append(" ").append(s);
      }

      String mapChildJavaOpts = sb.toString();

      conf.set("mapreduce.map.java.opts", mapChildJavaOpts);
      if (!usingYarn()) {
        conf.set("mapred.child.java.opts", mapChildJavaOpts);
        conf.set("mapred.map.child.java.opts", mapChildJavaOpts);       // MapR 2.x requires this.
      }

      System.out.println("Memory Settings:");
      System.out.println("    mapreduce.map.java.opts:     " + mapChildJavaOpts);
      System.out.println("    Extra memory percent:        " + extraMemPercent);
      System.out.println("    mapreduce.map.memory.mb:     " + mapreduceMapMemoryMb);
    }

    conf.set("mapreduce.client.genericoptionsparser.used", "true");
    if (!usingYarn()) {
      conf.set("mapred.used.genericoptionsparser", "true");
    }

    conf.set("mapreduce.map.speculative", "false");
    if (!usingYarn()) {
      conf.set("mapred.map.tasks.speculative.execution", "false");
    }

    conf.set("mapreduce.map.maxattempts", "1");
    if (!usingYarn()) {
      conf.set("mapred.map.max.attempts", "1");
    }

    conf.set("mapreduce.job.jvm.numtasks", "1");
    if (!usingYarn()) {
      conf.set("mapred.job.reuse.jvm.num.tasks", "1");
    }

    conf.set(h2omapper.H2O_DRIVER_IP_KEY, driverCallbackIp);
    conf.set(h2omapper.H2O_DRIVER_PORT_KEY, Integer.toString(actualDriverCallbackPort));

    // Arguments.
    addMapperArg(conf, "-name", jobtrackerName);
    if (network.length() > 0) {
      addMapperArg(conf, "-network", network);
    }
    if (nthreads >= 0) {
      addMapperArg(conf, "-nthreads", Integer.toString(nthreads));
    }
    if (contextPath != null) {
      addMapperArg(conf, "-context_path", contextPath);
    }
    if (basePort >= 0) {
      addMapperArg(conf, "-baseport", Integer.toString(basePort));
    }
    if (portOffset >= 1) {
      addMapperArg(conf, "-port_offset", Integer.toString(portOffset));
    }
    if (beta) {
      addMapperArg(conf, "-beta");
    }
    if (enableRandomUdpDrop) {
      addMapperArg(conf, "-random_udp_drop");
    }
    if (flowDir != null) {
      addMapperArg(conf, "-flow_dir", flowDir);
    }
    if ((new File(".h2o_no_collect")).exists() || (new File(System.getProperty("user.home") + "/.h2o_no_collect")).exists()) {
      addMapperArg(conf, "-ga_opt_out");
    }
    String hadoopVersion = calcHadoopVersion();
    addMapperArg(conf, "-ga_hadoop_ver", hadoopVersion);
    if (jksPass != null) {
      addMapperArg(conf, "-jks_pass", jksPass);
    }
    if (hashLogin) {
      addMapperArg(conf, "-hash_login");
    }
    if (ldapLogin) {
      addMapperArg(conf, "-ldap_login");
    }
    if (kerberosLogin) {
      addMapperArg(conf, "-kerberos_login");
    }
    if (pamLogin) {
      addMapperArg(conf, "-pam_login");
    }
    if (formAuth) {
      addMapperArg(conf, "-form_auth");
    }
    if (sessionTimeout != null) {
      addMapperArg(conf, "-session_timeout", sessionTimeout);
    }
    addMapperArg(conf, "-user_name", userName);

    for (String s : extraArguments) {
      addMapperArg(conf, s);
    }

    if (client) {
      addMapperArg(conf, "-md5skip");
      addMapperArg(conf, "-disable_web");
    }

    // Proxy
    final Credentials proxyCredentials = proxy ? make(userName) : null;
    final String hashFileEntry = proxyCredentials != null ? proxyCredentials.toHashFileEntry() : null;
//    HttpServerLoader.INSTANCE.getHashFileEntry()
    if (hashFileEntry != null) {
      final byte[] hashFileData = StringUtils.bytesOf(hashFileEntry);
      addMapperArg(conf, "-hash_login");
      addMapperConf(conf, "-login_conf", "login.conf", hashFileData);
    }

    conf.set(h2omapper.H2O_MAPPER_ARGS_LENGTH, Integer.toString(mapperArgsLength));

    // Config files.
    if (jksFileName != null) {
      addMapperConf(conf, "-jks", "h2o.jks", jksFileName);
    }
    if (loginConfFileName != null) {
      addMapperConf(conf, "-login_conf", "login.conf", loginConfFileName);
    } else if (kerberosLogin) {
      // Use default Kerberos configuration file
      final byte[] krbConfData = StringUtils.bytesOf(
              "krb5loginmodule {\n" +
              "     com.sun.security.auth.module.Krb5LoginModule required;\n" +
              "};"
      );
      addMapperConf(conf, "-login_conf", "login.conf", krbConfData);
    } else if (pamLogin) {
      // Use default PAM configuration file
      final byte[] pamConfData = StringUtils.bytesOf(
              "pamloginmodule {\n" +
                      "     de.codedo.jaas.PamLoginModule required\n" +
                      "     service = h2o;\n" +
                      "};"
      );
      addMapperConf(conf, "-login_conf", "login.conf", pamConfData);
    }

    // SSL
    if (null != securityConf && !securityConf.isEmpty()) {
      addMapperConf(conf, "-internal_security_conf", "security.config", securityConf);
    } else if(internal_secure_connections) {
      SecurityUtils.SSLCredentials credentials = SecurityUtils.generateSSLPair();
      securityConf = SecurityUtils.generateSSLConfig(credentials);
      addMapperConf(conf, "", credentials.jks.name, credentials.jks.getLocation());
      addMapperConf(conf, "-internal_security_conf", "default-security.config", securityConf);
    }

    conf.set(h2omapper.H2O_MAPPER_CONF_LENGTH, Integer.toString(mapperConfLength));

    // Run job.  We are running a zero combiner and zero reducer configuration.
    // ------------------------------------------------------------------------
    job = submitJob(conf);

    System.out.println("Job name '" + jobtrackerName + "' submitted");
    System.out.println("JobTracker job ID is '" + job.getJobID() + "'");
    hadoopJobId = job.getJobID();
    applicationId = hadoopJobId.replace("job_", "application_");
    maybePrintYarnLogsMessage(false);

    // Register ctrl-c handler to try to clean up job when possible.
    ctrlc = new CtrlCHandler();
    Runtime.getRuntime().addShutdownHook(ctrlc);

    System.out.println("Waiting for H2O cluster to come up...");
    int rv = waitForClusterToComeUp();

    if ((rv == CLUSTER_ERROR_TIMEOUT) ||
        (rv == CLUSTER_ERROR_JOB_COMPLETED_TOO_EARLY)) {
      // Try to print YARN diagnostics.
      try {
        // Wait a short time before trying to print diagnostics.
        // Try to give the Resource Manager time to clear out this job itself from it's state.
        Thread.sleep(3000);

        Class clazz = Class.forName("water.hadoop.H2OYarnDiagnostic");
        if (clazz != null) {
          @SuppressWarnings("all")
          Method method = clazz.getMethod("diagnose", String.class, String.class, int.class, int.class, int.class);
          String queueName;
          queueName = conf.get("mapreduce.job.queuename");
          if (queueName == null) {
            queueName = conf.get("mapred.job.queue.name");
          }
          if (queueName == null) {
            queueName = "default";
          }
          method.invoke(null, applicationId, queueName, numNodes, (int)processTotalPhysicalMemoryMegabytes, numNodesStarted.get());
        }

        return rv;
      }
      catch (Exception e) {
        if (System.getenv("H2O_DEBUG_HADOOP") != null) {
          System.out.println();
          e.printStackTrace();
          System.out.println();
        }
      }

      System.out.println("ERROR: H2O cluster failed to come up");
      return rv;
    }
    else if (rv != 0) {
      System.out.println("ERROR: H2O cluster failed to come up");
      return rv;
    }

    if (job.isComplete()) {
      System.out.println("ERROR: H2O cluster failed to come up");
      return 2;
    }

    System.out.printf("H2O cluster (%d nodes) is up\n", numNodes);
    if (disown) {
      // Do a short sleep here just to make sure all of the cloud
      // status stuff in H2O has settled down.
      Thread.sleep(CLOUD_FORMATION_SETTLE_DOWN_SECONDS);

      System.out.println("Open H2O Flow in your web browser: " + getPublicUrl());
      System.out.println("Disowning cluster and exiting.");
      Runtime.getRuntime().removeShutdownHook(ctrlc);
      return 0;
    }

    if (client) {
      if (flatfileContent == null)
        throw new IllegalStateException("ERROR: flatfile should have been created by now.");

      final File flatfile = File.createTempFile("h2o", "txt");
      flatfile.deleteOnExit();

      Writer w = new BufferedWriter(new FileWriter(flatfile));
      boolean flatfileCreated = false;
      try {
        w.write(flatfileContent);
        w.close();
        flatfileCreated = true;
      } catch (IOException e) {
        e.printStackTrace();
      } finally {
        try {
          w.close();
        } catch (IOException suppressed) { /* ignore */ }
      }

      if (!flatfileCreated) {
        System.out.println("ERROR: Failed to write flatfile.");
        System.exit(1);
      }

      String[] generatedClientArgs = new String[]{
              "-client",
              "-flatfile", flatfile.getAbsolutePath(),
              "-md5skip",
              "-user_name", userName,
              "-name", jobtrackerName
      };
      if (securityConf != null)
        generatedClientArgs = ArrayUtils.append(generatedClientArgs, new String[]{"-internal_security_conf", securityConf});
      generatedClientArgs = ArrayUtils.append(generatedClientArgs, otherArgs);

      H2OStarter.start(generatedClientArgs, true);
      reportClientReady(H2O.SELF_ADDRESS.getHostAddress(), H2O.API_PORT);
    }

    if (proxy) {
      proxyUrl = ProxyStarter.start(otherArgs, proxyCredentials, getClusterUrl(), reportHostname);
      reportProxyReady(proxyUrl);
    }

    if (! (client || proxy))
      System.out.println("(Note: Use the -disown option to exit the driver after cluster formation)");
    System.out.println("");
    System.out.println("Open H2O Flow in your web browser: " + getPublicUrl());
    System.out.println("");
    System.out.println("(Press Ctrl-C to kill the cluster)");
    System.out.println("Blocking until the H2O cluster shuts down...");
    waitForClusterToShutdown();
    cleanUpDriverResources();

    boolean success = job.isSuccessful();
    int exitStatus;
    exitStatus = success ? 0 : 1;
    System.out.println((success ? "" : "ERROR: ") + "Job was" + (success ? " " : " not ") + "successful");
    if (success) {
      System.out.println("Exiting with status 0");
    }
    else {
      System.out.println("Exiting with nonzero exit status");
    }
    return exitStatus;
  }

  private String[] getSystemArgs() {
    String[] args = new String[0];
    String config = getConf().get(ARGS_CONFIG_PROP, DEFAULT_ARGS_CONFIG);
    File argsConfig = new File(String.format(ARGS_CONFIG_FILE_PATTERN, config));
    if (! argsConfig.exists()) {
      File defaultArgsConfig = new File(String.format(ARGS_CONFIG_FILE_PATTERN, DEFAULT_ARGS_CONFIG));
      if (defaultArgsConfig.exists()) {
        System.out.println("ERROR: There is no arguments file for configuration '" + config + "', however, " +
                "the arguments file exists for the default configuration.\n       " +
                "Please create an arguments file also for configuration '" + config + "' and store it in '" +
                argsConfig.getAbsolutePath() + "' (the file can be empty).");
        System.exit(1);
      }
      return args;
    }

    try (BufferedReader r = new BufferedReader(new FileReader(argsConfig))) {
      String arg;
      while ((arg = r.readLine()) != null) {
        args = ArrayUtils.append(args, arg.trim());
      }
    } catch (IOException e) {
      e.printStackTrace();
      System.out.println("ERROR: System level H2O arguments cannot be read from file " + argsConfig.getAbsolutePath() + "; "
              + (e.getMessage() != null ? e.getMessage() : "(null)"));
      System.exit(1);
    }

    return args;
  }

  private JobWrapper submitJob(Configuration conf) throws Exception {
    // Set up job stuff.
    // -----------------
    final Job j = new Job(conf, jobtrackerName);
    j.setJarByClass(getClass());
    j.setInputFormatClass(H2OInputFormat.class);
    j.setMapperClass(h2omapper.class);
    j.setNumReduceTasks(0);
    j.setOutputKeyClass(Text.class);
    j.setOutputValueClass(Text.class);

    hiveTokenGenerator.addHiveDelegationToken(j, hiveHost, hivePrincipal);
    if (refreshTokens && principal != null && keytabPath != null) {
      j.getConfiguration().set(H2O_AUTH_PRINCIPAL, principal);
      j.addCacheFile(new URI("file://" + keytabPath + "#" + KEYTAB_FILE));
    }

    if (outputPath != null)
      FileOutputFormat.setOutputPath(j, new Path(outputPath));
    else
      j.setOutputFormatClass(NullOutputFormat.class);

    DBG("Submitting job");
    j.submit();
    JobWrapper jw = JobWrapper.wrap(j);
    DBG("Job submitted, id=", jw.getJobID());

    return jw;
  }

  /**
   * The run method called by ToolRunner.
   * @param args Arguments after ToolRunner arguments have been removed.
   * @return Exit value of program.
   */
  @Override
  public int run(String[] args) {
    int rv = -1;

    try {
      rv = run2(args);
    }
    catch (org.apache.hadoop.mapred.FileAlreadyExistsException e) {
      if (ctrlc != null) { ctrlc.setComplete(); }
      System.out.println("ERROR: " + (e.getMessage() != null ? e.getMessage() : "(null)"));
      System.exit(1);
    }
    catch (Exception e) {
      System.out.println("ERROR: " + (e.getMessage() != null ? e.getMessage() : "(null)"));
      e.printStackTrace();
      System.exit(1);
    }

    return rv;
  }

  private static abstract class JobWrapper {
    final String _jobId;
    final Job _job;

    JobWrapper(Job job) {
      _job = job;
      _jobId = _job.getJobID().toString();
    }

    String getJobID() {
      return _jobId;
    }

    abstract boolean isComplete() throws IOException;
    abstract void killJob() throws IOException;
    abstract boolean isSuccessful() throws IOException;

    static JobWrapper wrap(Job job) {
      if (driverDebug) {
        int timeoutSeconds = job.getConfiguration().getInt(DRIVER_JOB_CALL_TIMEOUT_SEC, 10);
        DBG("Timeout for Hadoop calls set to ", timeoutSeconds, "s");
        return new AsyncExecutingJobWrapper(job, timeoutSeconds);
      } else
        return new DelegatingJobWrapper(job);
    }
  }

  private static class DelegatingJobWrapper extends JobWrapper {
    DelegatingJobWrapper(Job job) {
      super(job);
    }

    @Override
    boolean isComplete() throws IOException {
      return _job.isComplete();
    }

    @Override
    boolean isSuccessful() throws IOException {
      return _job.isSuccessful();
    }

    @Override
    void killJob() throws IOException {
      _job.killJob();
    }
  }

  private static class AsyncExecutingJobWrapper extends JobWrapper {
    private final ExecutorService _es;
    private final int _timeoutSeconds;
    AsyncExecutingJobWrapper(Job job, int timeoutSeconds) {
      super(job);
      _es = Executors.newCachedThreadPool();
      _timeoutSeconds = timeoutSeconds;
    }

    @Override
    boolean isComplete() throws IOException {
      return runAsync("isComplete", new Callable<Boolean>() {
        @Override
        public Boolean call() throws Exception {
          return _job.isComplete();
        }
      });
    }

    @Override
    boolean isSuccessful() throws IOException {
      return runAsync("isSuccessful", new Callable<Boolean>() {
        @Override
        public Boolean call() throws Exception {
          return _job.isSuccessful();
        }
      });
    }

    @Override
    void killJob() throws IOException {
      runAsync("killJob", new Callable<Void>() {
        @Override
        public Void call() throws Exception {
          _job.killJob();
          return null;
        }
      });
    }

    private <T> T runAsync(String taskName, Callable<T> task) throws IOException {
      Future<T> future = _es.submit(task);
      try {
        long start = System.currentTimeMillis();
        DBG("Executing job.", taskName, "(); id=", _jobId);
        T result = future.get(_timeoutSeconds, TimeUnit.SECONDS);
        DBG("Operation job.", taskName, "() took ", (System.currentTimeMillis() - start), "ms");
        return result;
      } catch (TimeoutException ex) {
        throw new RuntimeException("Operation " + taskName + " was not able to complete in " + _timeoutSeconds + "s.", ex);
      } catch (Exception e) {
        throw new IOException("Operation " + taskName + " failed", e);
      }
    }
  }

  private static void DBG(Object... objs) {
    if (! driverDebug) return;
    StringBuilder sb = new StringBuilder("DBG: ");
    for( Object o : objs ) sb.append(o);
    System.out.println(sb.toString());
  }

  private static void quickTest() throws Exception {
    byte[] byteArr = readBinaryFile("/Users/tomk/h2o.jks");
    String payload = convertByteArrToString(byteArr);
    byte[] byteArr2 = convertStringToByteArr(payload);

    assert (byteArr.length == byteArr2.length);
    for (int i = 0; i < byteArr.length; i++) {
      assert byteArr[i] == byteArr2[i];
    }

    writeBinaryFile("/Users/tomk/test.jks", byteArr2);
    System.exit(0);
  }

  /**
   * Main entry point
   * @param args Full program args, including those that go to ToolRunner.
   * @throws Exception
   */
  public static void main(String[] args) throws Exception {
    // quickTest();

    int exitCode = ToolRunner.run(new h2odriver(), args);
    maybePrintYarnLogsMessage();
    System.exit(exitCode);
  }
}<|MERGE_RESOLUTION|>--- conflicted
+++ resolved
@@ -155,12 +155,8 @@
   static boolean driverDebug = false;
   static String hiveHost = null;
   static String hivePrincipal = null;
-<<<<<<< HEAD
+  static boolean refreshTokens = false;
   
-=======
-  static boolean refreshTokens = false;
-
->>>>>>> 34c460eb
   private final HiveTokenGenerator hiveTokenGenerator = new HiveTokenGenerator();
 
   String proxyUrl = null;
